--- conflicted
+++ resolved
@@ -154,30 +154,20 @@
 static void bictcp_cwnd_event(struct sock *sk, enum tcp_ca_event event)
 {
 	if (event == CA_EVENT_TX_START) {
-<<<<<<< HEAD
-		s32 delta = tcp_time_stamp - tcp_sk(sk)->lsndtime;
-		struct bictcp *ca = inet_csk_ca(sk);
-=======
 		struct bictcp *ca = inet_csk_ca(sk);
 		u32 now = tcp_time_stamp;
 		s32 delta;
 
 		delta = now - tcp_sk(sk)->lsndtime;
->>>>>>> 9f30a04d
 
 		/* We were application limited (idle) for a while.
 		 * Shift epoch_start to keep cwnd growth to cubic curve.
 		 */
-<<<<<<< HEAD
-		if (ca->epoch_start && delta > 0)
-			ca->epoch_start += delta;
-=======
 		if (ca->epoch_start && delta > 0) {
 			ca->epoch_start += delta;
 			if (after(ca->epoch_start, now))
 				ca->epoch_start = now;
 		}
->>>>>>> 9f30a04d
 		return;
 	}
 }
