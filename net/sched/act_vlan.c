--- conflicted
+++ resolved
@@ -219,11 +219,7 @@
 	return ret;
 }
 
-<<<<<<< HEAD
-static void tcf_vlan_cleanup(struct tc_action *a, int bind)
-=======
 static void tcf_vlan_cleanup(struct tc_action *a)
->>>>>>> 661e50bc
 {
 	struct tcf_vlan *v = to_vlan(a);
 	struct tcf_vlan_params *p;
