--- conflicted
+++ resolved
@@ -14,15 +14,6 @@
   device.  Supported values are 2 or 4 (the default).
 - dmas : Two dma phandles, one for rx, one for tx
 - dma-names : Must be "rx", "tx"
-<<<<<<< HEAD
-- renesas,rzn1-cs-mode: specify software/hardware modes for CS lines.
-  This version of the controller has a 'software mode' that allows the
-  SPI layer to control the CS line as it sees fit, instead of letting the
-  hardware toggle it -- this is necessary for talking to flash chips, eeproms
-  etc. The value is a bitfield, with bits corresponds to individual lines, and
-  '1' means 'use software CS' and 0 means 'default to hardware mode'.
-=======
->>>>>>> 83672f43
 
 Child nodes as per the generic SPI binding.
 
