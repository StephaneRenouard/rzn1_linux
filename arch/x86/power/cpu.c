/*
 * Suspend support specific for i386/x86-64.
 *
 * Distribute under GPLv2
 *
 * Copyright (c) 2007 Rafael J. Wysocki <rjw@sisk.pl>
 * Copyright (c) 2002 Pavel Machek <pavel@ucw.cz>
 * Copyright (c) 2001 Patrick Mochel <mochel@osdl.org>
 */

#include <linux/suspend.h>
#include <linux/export.h>
#include <linux/smp.h>
#include <linux/perf_event.h>
#include <linux/tboot.h>

#include <asm/pgtable.h>
#include <asm/proto.h>
#include <asm/mtrr.h>
#include <asm/page.h>
#include <asm/mce.h>
#include <asm/suspend.h>
#include <asm/fpu/internal.h>
#include <asm/debugreg.h>
#include <asm/cpu.h>
#include <asm/mmu_context.h>
#include <linux/dmi.h>

#ifdef CONFIG_X86_32
__visible unsigned long saved_context_ebx;
__visible unsigned long saved_context_esp, saved_context_ebp;
__visible unsigned long saved_context_esi, saved_context_edi;
__visible unsigned long saved_context_eflags;
#endif
struct saved_context saved_context;

static void msr_save_context(struct saved_context *ctxt)
{
	struct saved_msr *msr = ctxt->saved_msrs.array;
	struct saved_msr *end = msr + ctxt->saved_msrs.num;

	while (msr < end) {
		msr->valid = !rdmsrl_safe(msr->info.msr_no, &msr->info.reg.q);
		msr++;
	}
}

static void msr_restore_context(struct saved_context *ctxt)
{
	struct saved_msr *msr = ctxt->saved_msrs.array;
	struct saved_msr *end = msr + ctxt->saved_msrs.num;

	while (msr < end) {
		if (msr->valid)
			wrmsrl(msr->info.msr_no, msr->info.reg.q);
		msr++;
	}
}

/**
 *	__save_processor_state - save CPU registers before creating a
 *		hibernation image and before restoring the memory state from it
 *	@ctxt - structure to store the registers contents in
 *
 *	NOTE: If there is a CPU register the modification of which by the
 *	boot kernel (ie. the kernel used for loading the hibernation image)
 *	might affect the operations of the restored target kernel (ie. the one
 *	saved in the hibernation image), then its contents must be saved by this
 *	function.  In other words, if kernel A is hibernated and different
 *	kernel B is used for loading the hibernation image into memory, the
 *	kernel A's __save_processor_state() function must save all registers
 *	needed by kernel A, so that it can operate correctly after the resume
 *	regardless of what kernel B does in the meantime.
 */
static void __save_processor_state(struct saved_context *ctxt)
{
#ifdef CONFIG_X86_32
	mtrr_save_fixed_ranges(NULL);
#endif
	kernel_fpu_begin();

	/*
	 * descriptor tables
	 */
	store_idt(&ctxt->idt);

	/*
	 * We save it here, but restore it only in the hibernate case.
	 * For ACPI S3 resume, this is loaded via 'early_gdt_desc' in 64-bit
	 * mode in "secondary_startup_64". In 32-bit mode it is done via
	 * 'pmode_gdt' in wakeup_start.
	 */
	ctxt->gdt_desc.size = GDT_SIZE - 1;
	ctxt->gdt_desc.address = (unsigned long)get_cpu_gdt_rw(smp_processor_id());

	store_tr(ctxt->tr);

	/* XMM0..XMM15 should be handled by kernel_fpu_begin(). */
	/*
	 * segment registers
	 */
#ifdef CONFIG_X86_32_LAZY_GS
	savesegment(gs, ctxt->gs);
#endif
#ifdef CONFIG_X86_64
	savesegment(gs, ctxt->gs);
	savesegment(fs, ctxt->fs);
	savesegment(ds, ctxt->ds);
	savesegment(es, ctxt->es);

	rdmsrl(MSR_FS_BASE, ctxt->fs_base);
	rdmsrl(MSR_GS_BASE, ctxt->kernelmode_gs_base);
	rdmsrl(MSR_KERNEL_GS_BASE, ctxt->usermode_gs_base);
	mtrr_save_fixed_ranges(NULL);

	rdmsrl(MSR_EFER, ctxt->efer);
#endif

	/*
	 * control registers
	 */
	ctxt->cr0 = read_cr0();
	ctxt->cr2 = read_cr2();
	ctxt->cr3 = __read_cr3();
	ctxt->cr4 = __read_cr4();
#ifdef CONFIG_X86_64
	ctxt->cr8 = read_cr8();
#endif
	ctxt->misc_enable_saved = !rdmsrl_safe(MSR_IA32_MISC_ENABLE,
					       &ctxt->misc_enable);
	msr_save_context(ctxt);
}

/* Needed by apm.c */
void save_processor_state(void)
{
	__save_processor_state(&saved_context);
	x86_platform.save_sched_clock_state();
}
#ifdef CONFIG_X86_32
EXPORT_SYMBOL(save_processor_state);
#endif

static void do_fpu_end(void)
{
	/*
	 * Restore FPU regs if necessary.
	 */
	kernel_fpu_end();
}

static void fix_processor_context(void)
{
	int cpu = smp_processor_id();
#ifdef CONFIG_X86_64
	struct desc_struct *desc = get_cpu_gdt_rw(cpu);
	tss_desc tss;
#endif

	/*
	 * We need to reload TR, which requires that we change the
	 * GDT entry to indicate "available" first.
	 *
	 * XXX: This could probably all be replaced by a call to
	 * force_reload_TR().
	 */
	set_tss_desc(cpu, &get_cpu_entry_area(cpu)->tss.x86_tss);

#ifdef CONFIG_X86_64
	memcpy(&tss, &desc[GDT_ENTRY_TSS], sizeof(tss_desc));
	tss.type = 0x9; /* The available 64-bit TSS (see AMD vol 2, pg 91 */
	write_gdt_entry(desc, GDT_ENTRY_TSS, &tss, DESC_TSS);

	syscall_init();				/* This sets MSR_*STAR and related */
#else
	if (boot_cpu_has(X86_FEATURE_SEP))
		enable_sep_cpu();
#endif
	load_TR_desc();				/* This does ltr */
	load_mm_ldt(current->active_mm);	/* This does lldt */
	initialize_tlbstate_and_flush();

	fpu__resume_cpu();

	/* The processor is back on the direct GDT, load back the fixmap */
	load_fixmap_gdt(cpu);
}

/**
 * __restore_processor_state - restore the contents of CPU registers saved
 *                             by __save_processor_state()
 * @ctxt - structure to load the registers contents from
 *
 * The asm code that gets us here will have restored a usable GDT, although
 * it will be pointing to the wrong alias.
 */
static void notrace __restore_processor_state(struct saved_context *ctxt)
{
	if (ctxt->misc_enable_saved)
		wrmsrl(MSR_IA32_MISC_ENABLE, ctxt->misc_enable);
	/*
	 * control registers
	 */
	/* cr4 was introduced in the Pentium CPU */
#ifdef CONFIG_X86_32
	if (ctxt->cr4)
		__write_cr4(ctxt->cr4);
#else
/* CONFIG X86_64 */
	wrmsrl(MSR_EFER, ctxt->efer);
	write_cr8(ctxt->cr8);
	__write_cr4(ctxt->cr4);
#endif
	write_cr3(ctxt->cr3);
	write_cr2(ctxt->cr2);
	write_cr0(ctxt->cr0);

	/* Restore the IDT. */
	load_idt(&ctxt->idt);

	/*
	 * Just in case the asm code got us here with the SS, DS, or ES
	 * out of sync with the GDT, update them.
	 */
	loadsegment(ss, __KERNEL_DS);
	loadsegment(ds, __USER_DS);
	loadsegment(es, __USER_DS);

	/*
	 * Restore percpu access.  Percpu access can happen in exception
	 * handlers or in complicated helpers like load_gs_index().
	 */
#ifdef CONFIG_X86_64
	wrmsrl(MSR_GS_BASE, ctxt->kernelmode_gs_base);
#else
	loadsegment(fs, __KERNEL_PERCPU);
	loadsegment(gs, __KERNEL_STACK_CANARY);
#endif

<<<<<<< HEAD
#ifdef CONFIG_X86_64
	/*
	 * We need GSBASE restored before percpu access can work.
	 * percpu access can happen in exception handlers or in complicated
	 * helpers like load_gs_index().
	 */
	wrmsrl(MSR_GS_BASE, ctxt->gs_base);
#endif

	fix_processor_context();

	/*
	 * Restore segment registers.  This happens after restoring the GDT
	 * and LDT, which happen in fix_processor_context().
=======
	/* Restore the TSS, RO GDT, LDT, and usermode-relevant MSRs. */
	fix_processor_context();

	/*
	 * Now that we have descriptor tables fully restored and working
	 * exception handling, restore the usermode segments.
>>>>>>> 5fa4ec9c
	 */
#ifdef CONFIG_X86_64
	loadsegment(ds, ctxt->es);
	loadsegment(es, ctxt->es);
	loadsegment(fs, ctxt->fs);
	load_gs_index(ctxt->gs);

	/*
	 * Restore FSBASE and GSBASE after restoring the selectors, since
	 * restoring the selectors clobbers the bases.  Keep in mind
	 * that MSR_KERNEL_GS_BASE is horribly misnamed.
	 */
<<<<<<< HEAD
	if (boot_cpu_has(X86_FEATURE_SEP))
		enable_sep_cpu();
#else
/* CONFIG_X86_64 */
	asm volatile ("movw %0, %%ds" :: "r" (ctxt->ds));
	asm volatile ("movw %0, %%es" :: "r" (ctxt->es));
	asm volatile ("movw %0, %%fs" :: "r" (ctxt->fs));
	load_gs_index(ctxt->gs);
	asm volatile ("movw %0, %%ss" :: "r" (ctxt->ss));

	/*
	 * Restore FSBASE and user GSBASE after reloading the respective
	 * segment selectors.
	 */
	wrmsrl(MSR_FS_BASE, ctxt->fs_base);
	wrmsrl(MSR_KERNEL_GS_BASE, ctxt->gs_kernel_base);
=======
	wrmsrl(MSR_FS_BASE, ctxt->fs_base);
	wrmsrl(MSR_KERNEL_GS_BASE, ctxt->usermode_gs_base);
#elif defined(CONFIG_X86_32_LAZY_GS)
	loadsegment(gs, ctxt->gs);
>>>>>>> 5fa4ec9c
#endif

	do_fpu_end();
	tsc_verify_tsc_adjust(true);
	x86_platform.restore_sched_clock_state();
	mtrr_bp_restore();
	perf_restore_debug_store();
	msr_restore_context(ctxt);
}

/* Needed by apm.c */
void notrace restore_processor_state(void)
{
	__restore_processor_state(&saved_context);
}
#ifdef CONFIG_X86_32
EXPORT_SYMBOL(restore_processor_state);
#endif

#if defined(CONFIG_HIBERNATION) && defined(CONFIG_HOTPLUG_CPU)
static void resume_play_dead(void)
{
	play_dead_common();
	tboot_shutdown(TB_SHUTDOWN_WFS);
	hlt_play_dead();
}

int hibernate_resume_nonboot_cpu_disable(void)
{
	void (*play_dead)(void) = smp_ops.play_dead;
	int ret;

	/*
	 * Ensure that MONITOR/MWAIT will not be used in the "play dead" loop
	 * during hibernate image restoration, because it is likely that the
	 * monitored address will be actually written to at that time and then
	 * the "dead" CPU will attempt to execute instructions again, but the
	 * address in its instruction pointer may not be possible to resolve
	 * any more at that point (the page tables used by it previously may
	 * have been overwritten by hibernate image data).
	 */
	smp_ops.play_dead = resume_play_dead;
	ret = disable_nonboot_cpus();
	smp_ops.play_dead = play_dead;
	return ret;
}
#endif

/*
 * When bsp_check() is called in hibernate and suspend, cpu hotplug
 * is disabled already. So it's unnessary to handle race condition between
 * cpumask query and cpu hotplug.
 */
static int bsp_check(void)
{
	if (cpumask_first(cpu_online_mask) != 0) {
		pr_warn("CPU0 is offline.\n");
		return -ENODEV;
	}

	return 0;
}

static int bsp_pm_callback(struct notifier_block *nb, unsigned long action,
			   void *ptr)
{
	int ret = 0;

	switch (action) {
	case PM_SUSPEND_PREPARE:
	case PM_HIBERNATION_PREPARE:
		ret = bsp_check();
		break;
#ifdef CONFIG_DEBUG_HOTPLUG_CPU0
	case PM_RESTORE_PREPARE:
		/*
		 * When system resumes from hibernation, online CPU0 because
		 * 1. it's required for resume and
		 * 2. the CPU was online before hibernation
		 */
		if (!cpu_online(0))
			_debug_hotplug_cpu(0, 1);
		break;
	case PM_POST_RESTORE:
		/*
		 * When a resume really happens, this code won't be called.
		 *
		 * This code is called only when user space hibernation software
		 * prepares for snapshot device during boot time. So we just
		 * call _debug_hotplug_cpu() to restore to CPU0's state prior to
		 * preparing the snapshot device.
		 *
		 * This works for normal boot case in our CPU0 hotplug debug
		 * mode, i.e. CPU0 is offline and user mode hibernation
		 * software initializes during boot time.
		 *
		 * If CPU0 is online and user application accesses snapshot
		 * device after boot time, this will offline CPU0 and user may
		 * see different CPU0 state before and after accessing
		 * the snapshot device. But hopefully this is not a case when
		 * user debugging CPU0 hotplug. Even if users hit this case,
		 * they can easily online CPU0 back.
		 *
		 * To simplify this debug code, we only consider normal boot
		 * case. Otherwise we need to remember CPU0's state and restore
		 * to that state and resolve racy conditions etc.
		 */
		_debug_hotplug_cpu(0, 0);
		break;
#endif
	default:
		break;
	}
	return notifier_from_errno(ret);
}

static int __init bsp_pm_check_init(void)
{
	/*
	 * Set this bsp_pm_callback as lower priority than
	 * cpu_hotplug_pm_callback. So cpu_hotplug_pm_callback will be called
	 * earlier to disable cpu hotplug before bsp online check.
	 */
	pm_notifier(bsp_pm_callback, -INT_MAX);
	return 0;
}

core_initcall(bsp_pm_check_init);

static int msr_init_context(const u32 *msr_id, const int total_num)
{
	int i = 0;
	struct saved_msr *msr_array;

	if (saved_context.saved_msrs.array || saved_context.saved_msrs.num > 0) {
		pr_err("x86/pm: MSR quirk already applied, please check your DMI match table.\n");
		return -EINVAL;
	}

	msr_array = kmalloc_array(total_num, sizeof(struct saved_msr), GFP_KERNEL);
	if (!msr_array) {
		pr_err("x86/pm: Can not allocate memory to save/restore MSRs during suspend.\n");
		return -ENOMEM;
	}

	for (i = 0; i < total_num; i++) {
		msr_array[i].info.msr_no	= msr_id[i];
		msr_array[i].valid		= false;
		msr_array[i].info.reg.q		= 0;
	}
	saved_context.saved_msrs.num	= total_num;
	saved_context.saved_msrs.array	= msr_array;

	return 0;
}

/*
 * The following section is a quirk framework for problematic BIOSen:
 * Sometimes MSRs are modified by the BIOSen after suspended to
 * RAM, this might cause unexpected behavior after wakeup.
 * Thus we save/restore these specified MSRs across suspend/resume
 * in order to work around it.
 *
 * For any further problematic BIOSen/platforms,
 * please add your own function similar to msr_initialize_bdw.
 */
static int msr_initialize_bdw(const struct dmi_system_id *d)
{
	/* Add any extra MSR ids into this array. */
	u32 bdw_msr_id[] = { MSR_IA32_THERM_CONTROL };

	pr_info("x86/pm: %s detected, MSR saving is needed during suspending.\n", d->ident);
	return msr_init_context(bdw_msr_id, ARRAY_SIZE(bdw_msr_id));
}

static const struct dmi_system_id msr_save_dmi_table[] = {
	{
	 .callback = msr_initialize_bdw,
	 .ident = "BROADWELL BDX_EP",
	 .matches = {
		DMI_MATCH(DMI_PRODUCT_NAME, "GRANTLEY"),
		DMI_MATCH(DMI_PRODUCT_VERSION, "E63448-400"),
		},
	},
	{}
};

static int pm_check_save_msr(void)
{
	dmi_check_system(msr_save_dmi_table);
	return 0;
}

device_initcall(pm_check_save_msr);<|MERGE_RESOLUTION|>--- conflicted
+++ resolved
@@ -237,29 +237,12 @@
 	loadsegment(gs, __KERNEL_STACK_CANARY);
 #endif
 
-<<<<<<< HEAD
-#ifdef CONFIG_X86_64
-	/*
-	 * We need GSBASE restored before percpu access can work.
-	 * percpu access can happen in exception handlers or in complicated
-	 * helpers like load_gs_index().
-	 */
-	wrmsrl(MSR_GS_BASE, ctxt->gs_base);
-#endif
-
-	fix_processor_context();
-
-	/*
-	 * Restore segment registers.  This happens after restoring the GDT
-	 * and LDT, which happen in fix_processor_context().
-=======
 	/* Restore the TSS, RO GDT, LDT, and usermode-relevant MSRs. */
 	fix_processor_context();
 
 	/*
 	 * Now that we have descriptor tables fully restored and working
 	 * exception handling, restore the usermode segments.
->>>>>>> 5fa4ec9c
 	 */
 #ifdef CONFIG_X86_64
 	loadsegment(ds, ctxt->es);
@@ -272,29 +255,10 @@
 	 * restoring the selectors clobbers the bases.  Keep in mind
 	 * that MSR_KERNEL_GS_BASE is horribly misnamed.
 	 */
-<<<<<<< HEAD
-	if (boot_cpu_has(X86_FEATURE_SEP))
-		enable_sep_cpu();
-#else
-/* CONFIG_X86_64 */
-	asm volatile ("movw %0, %%ds" :: "r" (ctxt->ds));
-	asm volatile ("movw %0, %%es" :: "r" (ctxt->es));
-	asm volatile ("movw %0, %%fs" :: "r" (ctxt->fs));
-	load_gs_index(ctxt->gs);
-	asm volatile ("movw %0, %%ss" :: "r" (ctxt->ss));
-
-	/*
-	 * Restore FSBASE and user GSBASE after reloading the respective
-	 * segment selectors.
-	 */
-	wrmsrl(MSR_FS_BASE, ctxt->fs_base);
-	wrmsrl(MSR_KERNEL_GS_BASE, ctxt->gs_kernel_base);
-=======
 	wrmsrl(MSR_FS_BASE, ctxt->fs_base);
 	wrmsrl(MSR_KERNEL_GS_BASE, ctxt->usermode_gs_base);
 #elif defined(CONFIG_X86_32_LAZY_GS)
 	loadsegment(gs, ctxt->gs);
->>>>>>> 5fa4ec9c
 #endif
 
 	do_fpu_end();
