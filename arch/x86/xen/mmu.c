--- conflicted
+++ resolved
@@ -1283,11 +1283,7 @@
 	cpumask_clear_cpu(smp_processor_id(), to_cpumask(args->mask));
 
 	args->op.cmd = MMUEXT_TLB_FLUSH_MULTI;
-<<<<<<< HEAD
-	if (start != TLB_FLUSH_ALL && (end - start) <= PAGE_SIZE) {
-=======
 	if (end != TLB_FLUSH_ALL && (end - start) <= PAGE_SIZE) {
->>>>>>> 80ba77df
 		args->op.cmd = MMUEXT_INVLPG_MULTI;
 		args->op.arg1.linear_addr = start;
 	}
