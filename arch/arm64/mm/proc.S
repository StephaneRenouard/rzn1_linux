/*
 * Based on arch/arm/mm/proc.S
 *
 * Copyright (C) 2001 Deep Blue Solutions Ltd.
 * Copyright (C) 2012 ARM Ltd.
 * Author: Catalin Marinas <catalin.marinas@arm.com>
 *
 * This program is free software; you can redistribute it and/or modify
 * it under the terms of the GNU General Public License version 2 as
 * published by the Free Software Foundation.
 *
 * This program is distributed in the hope that it will be useful,
 * but WITHOUT ANY WARRANTY; without even the implied warranty of
 * MERCHANTABILITY or FITNESS FOR A PARTICULAR PURPOSE.  See the
 * GNU General Public License for more details.
 *
 * You should have received a copy of the GNU General Public License
 * along with this program.  If not, see <http://www.gnu.org/licenses/>.
 */

#include <linux/init.h>
#include <linux/linkage.h>
#include <asm/assembler.h>
#include <asm/asm-offsets.h>
#include <asm/hwcap.h>
#include <asm/pgtable.h>
#include <asm/pgtable-hwdef.h>
#include <asm/cpufeature.h>
#include <asm/alternative.h>

#ifdef CONFIG_ARM64_64K_PAGES
#define TCR_TG_FLAGS	TCR_TG0_64K | TCR_TG1_64K
#elif defined(CONFIG_ARM64_16K_PAGES)
#define TCR_TG_FLAGS	TCR_TG0_16K | TCR_TG1_16K
#else /* CONFIG_ARM64_4K_PAGES */
#define TCR_TG_FLAGS	TCR_TG0_4K | TCR_TG1_4K
#endif

#define TCR_SMP_FLAGS	TCR_SHARED

/* PTWs cacheable, inner/outer WBWA */
#define TCR_CACHE_FLAGS	TCR_IRGN_WBWA | TCR_ORGN_WBWA

#define MAIR(attr, mt)	((attr) << ((mt) * 8))

/*
 *	cpu_do_idle()
 *
 *	Idle the processor (wait for interrupt).
 */
ENTRY(cpu_do_idle)
	dsb	sy				// WFI may enter a low-power mode
	wfi
	ret
ENDPROC(cpu_do_idle)

#ifdef CONFIG_CPU_PM
/**
 * cpu_do_suspend - save CPU registers context
 *
 * x0: virtual address of context pointer
 */
ENTRY(cpu_do_suspend)
	mrs	x2, tpidr_el0
	mrs	x3, tpidrro_el0
	mrs	x4, contextidr_el1
	mrs	x5, cpacr_el1
	mrs	x6, tcr_el1
	mrs	x7, vbar_el1
	mrs	x8, mdscr_el1
	mrs	x9, oslsr_el1
	mrs	x10, sctlr_el1
alternative_if_not ARM64_HAS_VIRT_HOST_EXTN
	mrs	x11, tpidr_el1
alternative_else
	mrs	x11, tpidr_el2
alternative_endif
	mrs	x12, sp_el0
	stp	x2, x3, [x0]
	stp	x4, xzr, [x0, #16]
	stp	x5, x6, [x0, #32]
	stp	x7, x8, [x0, #48]
	stp	x9, x10, [x0, #64]
	stp	x11, x12, [x0, #80]
	ret
ENDPROC(cpu_do_suspend)

/**
 * cpu_do_resume - restore CPU register context
 *
 * x0: Address of context pointer
 */
	.pushsection ".idmap.text", "awx"
ENTRY(cpu_do_resume)
	ldp	x2, x3, [x0]
	ldp	x4, x5, [x0, #16]
	ldp	x6, x8, [x0, #32]
	ldp	x9, x10, [x0, #48]
	ldp	x11, x12, [x0, #64]
	ldp	x13, x14, [x0, #80]
	msr	tpidr_el0, x2
	msr	tpidrro_el0, x3
	msr	contextidr_el1, x4
	msr	cpacr_el1, x6

	/* Don't change t0sz here, mask those bits when restoring */
	mrs	x5, tcr_el1
	bfi	x8, x5, TCR_T0SZ_OFFSET, TCR_TxSZ_WIDTH

	msr	tcr_el1, x8
	msr	vbar_el1, x9

	/*
	 * __cpu_setup() cleared MDSCR_EL1.MDE and friends, before unmasking
	 * debug exceptions. By restoring MDSCR_EL1 here, we may take a debug
	 * exception. Mask them until local_daif_restore() in cpu_suspend()
	 * resets them.
	 */
	disable_daif
	msr	mdscr_el1, x10

	msr	sctlr_el1, x12
alternative_if_not ARM64_HAS_VIRT_HOST_EXTN
	msr	tpidr_el1, x13
alternative_else
	msr	tpidr_el2, x13
alternative_endif
	msr	sp_el0, x14
	/*
	 * Restore oslsr_el1 by writing oslar_el1
	 */
	ubfx	x11, x11, #1, #1
	msr	oslar_el1, x11
	reset_pmuserenr_el0 x0			// Disable PMU access from EL0

alternative_if ARM64_HAS_RAS_EXTN
	msr_s	SYS_DISR_EL1, xzr
alternative_else_nop_endif

	isb
	ret
ENDPROC(cpu_do_resume)
	.popsection
#endif

/*
 *	cpu_do_switch_mm(pgd_phys, tsk)
 *
 *	Set the translation table base pointer to be pgd_phys.
 *
 *	- pgd_phys - physical address of new TTB
 */
ENTRY(cpu_do_switch_mm)
	mrs	x2, ttbr1_el1
	mmid	x1, x1				// get mm->context.id
	phys_to_ttbr x3, x0
#ifdef CONFIG_ARM64_SW_TTBR0_PAN
	bfi	x3, x1, #48, #16		// set the ASID field in TTBR0
#endif
	bfi	x2, x1, #48, #16		// set the ASID
	msr	ttbr1_el1, x2			// in TTBR1 (since TCR.A1 is set)
	isb
	msr	ttbr0_el1, x3			// now update TTBR0
	isb
	b	post_ttbr_update_workaround	// Back to C code...
ENDPROC(cpu_do_switch_mm)

	.pushsection ".idmap.text", "awx"

.macro	__idmap_cpu_set_reserved_ttbr1, tmp1, tmp2
	adrp	\tmp1, empty_zero_page
	phys_to_ttbr \tmp2, \tmp1
	msr	ttbr1_el1, \tmp2
	isb
	tlbi	vmalle1
	dsb	nsh
	isb
.endm

/*
 * void idmap_cpu_replace_ttbr1(phys_addr_t new_pgd)
 *
 * This is the low-level counterpart to cpu_replace_ttbr1, and should not be
 * called by anything else. It can only be executed from a TTBR0 mapping.
 */
ENTRY(idmap_cpu_replace_ttbr1)
	save_and_disable_daif flags=x2
<<<<<<< HEAD
=======

	__idmap_cpu_set_reserved_ttbr1 x1, x3
>>>>>>> 661e50bc

	phys_to_ttbr x3, x0
	msr	ttbr1_el1, x3
	isb

	restore_daif x2

	ret
ENDPROC(idmap_cpu_replace_ttbr1)
	.popsection

#ifdef CONFIG_UNMAP_KERNEL_AT_EL0
	.pushsection ".idmap.text", "awx"

	.macro	__idmap_kpti_get_pgtable_ent, type
	dc	cvac, cur_\()\type\()p		// Ensure any existing dirty
	dmb	sy				// lines are written back before
	ldr	\type, [cur_\()\type\()p]	// loading the entry
	tbz	\type, #0, skip_\()\type	// Skip invalid and
	tbnz	\type, #11, skip_\()\type	// non-global entries
	.endm

	.macro __idmap_kpti_put_pgtable_ent_ng, type
	orr	\type, \type, #PTE_NG		// Same bit for blocks and pages
	str	\type, [cur_\()\type\()p]	// Update the entry and ensure it
	dc	civac, cur_\()\type\()p		// is visible to all CPUs.
	.endm

/*
 * void __kpti_install_ng_mappings(int cpu, int num_cpus, phys_addr_t swapper)
 *
 * Called exactly once from stop_machine context by each CPU found during boot.
 */
__idmap_kpti_flag:
	.long	1
ENTRY(idmap_kpti_install_ng_mappings)
	cpu		.req	w0
	num_cpus	.req	w1
	swapper_pa	.req	x2
	swapper_ttb	.req	x3
	flag_ptr	.req	x4
	cur_pgdp	.req	x5
	end_pgdp	.req	x6
	pgd		.req	x7
	cur_pudp	.req	x8
	end_pudp	.req	x9
	pud		.req	x10
	cur_pmdp	.req	x11
	end_pmdp	.req	x12
	pmd		.req	x13
	cur_ptep	.req	x14
	end_ptep	.req	x15
	pte		.req	x16

	mrs	swapper_ttb, ttbr1_el1
	adr	flag_ptr, __idmap_kpti_flag

	cbnz	cpu, __idmap_kpti_secondary

	/* We're the boot CPU. Wait for the others to catch up */
	sevl
1:	wfe
	ldaxr	w18, [flag_ptr]
	eor	w18, w18, num_cpus
	cbnz	w18, 1b

	/* We need to walk swapper, so turn off the MMU. */
	pre_disable_mmu_workaround
	mrs	x18, sctlr_el1
	bic	x18, x18, #SCTLR_ELx_M
	msr	sctlr_el1, x18
	isb

	/* Everybody is enjoying the idmap, so we can rewrite swapper. */
	/* PGD */
	mov	cur_pgdp, swapper_pa
	add	end_pgdp, cur_pgdp, #(PTRS_PER_PGD * 8)
do_pgd:	__idmap_kpti_get_pgtable_ent	pgd
	tbnz	pgd, #1, walk_puds
next_pgd:
	__idmap_kpti_put_pgtable_ent_ng	pgd
skip_pgd:
	add	cur_pgdp, cur_pgdp, #8
	cmp	cur_pgdp, end_pgdp
	b.ne	do_pgd

	/* Publish the updated tables and nuke all the TLBs */
	dsb	sy
	tlbi	vmalle1is
	dsb	ish
	isb

<<<<<<< HEAD
	restore_daif x2
=======
	/* We're done: fire up the MMU again */
	mrs	x18, sctlr_el1
	orr	x18, x18, #SCTLR_ELx_M
	msr	sctlr_el1, x18
	isb
>>>>>>> 661e50bc

	/* Set the flag to zero to indicate that we're all done */
	str	wzr, [flag_ptr]
	ret

	/* PUD */
walk_puds:
	.if CONFIG_PGTABLE_LEVELS > 3
	pte_to_phys	cur_pudp, pgd
	add	end_pudp, cur_pudp, #(PTRS_PER_PUD * 8)
do_pud:	__idmap_kpti_get_pgtable_ent	pud
	tbnz	pud, #1, walk_pmds
next_pud:
	__idmap_kpti_put_pgtable_ent_ng	pud
skip_pud:
	add	cur_pudp, cur_pudp, 8
	cmp	cur_pudp, end_pudp
	b.ne	do_pud
	b	next_pgd
	.else /* CONFIG_PGTABLE_LEVELS <= 3 */
	mov	pud, pgd
	b	walk_pmds
next_pud:
	b	next_pgd
	.endif

	/* PMD */
walk_pmds:
	.if CONFIG_PGTABLE_LEVELS > 2
	pte_to_phys	cur_pmdp, pud
	add	end_pmdp, cur_pmdp, #(PTRS_PER_PMD * 8)
do_pmd:	__idmap_kpti_get_pgtable_ent	pmd
	tbnz	pmd, #1, walk_ptes
next_pmd:
	__idmap_kpti_put_pgtable_ent_ng	pmd
skip_pmd:
	add	cur_pmdp, cur_pmdp, #8
	cmp	cur_pmdp, end_pmdp
	b.ne	do_pmd
	b	next_pud
	.else /* CONFIG_PGTABLE_LEVELS <= 2 */
	mov	pmd, pud
	b	walk_ptes
next_pmd:
	b	next_pud
	.endif

	/* PTE */
walk_ptes:
	pte_to_phys	cur_ptep, pmd
	add	end_ptep, cur_ptep, #(PTRS_PER_PTE * 8)
do_pte:	__idmap_kpti_get_pgtable_ent	pte
	__idmap_kpti_put_pgtable_ent_ng	pte
skip_pte:
	add	cur_ptep, cur_ptep, #8
	cmp	cur_ptep, end_ptep
	b.ne	do_pte
	b	next_pmd

	/* Secondary CPUs end up here */
__idmap_kpti_secondary:
	/* Uninstall swapper before surgery begins */
	__idmap_cpu_set_reserved_ttbr1 x18, x17

	/* Increment the flag to let the boot CPU we're ready */
1:	ldxr	w18, [flag_ptr]
	add	w18, w18, #1
	stxr	w17, w18, [flag_ptr]
	cbnz	w17, 1b

	/* Wait for the boot CPU to finish messing around with swapper */
	sevl
1:	wfe
	ldxr	w18, [flag_ptr]
	cbnz	w18, 1b

	/* All done, act like nothing happened */
	msr	ttbr1_el1, swapper_ttb
	isb
	ret

	.unreq	cpu
	.unreq	num_cpus
	.unreq	swapper_pa
	.unreq	swapper_ttb
	.unreq	flag_ptr
	.unreq	cur_pgdp
	.unreq	end_pgdp
	.unreq	pgd
	.unreq	cur_pudp
	.unreq	end_pudp
	.unreq	pud
	.unreq	cur_pmdp
	.unreq	end_pmdp
	.unreq	pmd
	.unreq	cur_ptep
	.unreq	end_ptep
	.unreq	pte
ENDPROC(idmap_kpti_install_ng_mappings)
	.popsection
#endif

/*
 *	__cpu_setup
 *
 *	Initialise the processor for turning the MMU on.  Return in x0 the
 *	value of the SCTLR_EL1 register.
 */
	.pushsection ".idmap.text", "awx"
ENTRY(__cpu_setup)
	tlbi	vmalle1				// Invalidate local TLB
	dsb	nsh

	mov	x0, #3 << 20
	msr	cpacr_el1, x0			// Enable FP/ASIMD
	mov	x0, #1 << 12			// Reset mdscr_el1 and disable
	msr	mdscr_el1, x0			// access to the DCC from EL0
	isb					// Unmask debug exceptions now,
	enable_dbg				// since this is per-cpu
	reset_pmuserenr_el0 x0			// Disable PMU access from EL0
	/*
	 * Memory region attributes for LPAE:
	 *
	 *   n = AttrIndx[2:0]
	 *			n	MAIR
	 *   DEVICE_nGnRnE	000	00000000
	 *   DEVICE_nGnRE	001	00000100
	 *   DEVICE_GRE		010	00001100
	 *   NORMAL_NC		011	01000100
	 *   NORMAL		100	11111111
	 *   NORMAL_WT		101	10111011
	 */
	ldr	x5, =MAIR(0x00, MT_DEVICE_nGnRnE) | \
		     MAIR(0x04, MT_DEVICE_nGnRE) | \
		     MAIR(0x0c, MT_DEVICE_GRE) | \
		     MAIR(0x44, MT_NORMAL_NC) | \
		     MAIR(0xff, MT_NORMAL) | \
		     MAIR(0xbb, MT_NORMAL_WT)
	msr	mair_el1, x5
	/*
	 * Prepare SCTLR
	 */
	mov_q	x0, SCTLR_EL1_SET
	/*
	 * Set/prepare TCR and TTBR. We use 512GB (39-bit) address range for
	 * both user and kernel.
	 */
	ldr	x10, =TCR_TxSZ(VA_BITS) | TCR_CACHE_FLAGS | TCR_SMP_FLAGS | \
			TCR_TG_FLAGS | TCR_ASID16 | TCR_TBI0 | TCR_A1
	tcr_set_idmap_t0sz	x10, x9

	/*
	 * Set the IPS bits in TCR_EL1.
	 */
	tcr_compute_pa_size x10, #TCR_IPS_SHIFT, x5, x6
#ifdef CONFIG_ARM64_HW_AFDBM
	/*
	 * Hardware update of the Access and Dirty bits.
	 */
	mrs	x9, ID_AA64MMFR1_EL1
	and	x9, x9, #0xf
	cbz	x9, 2f
	cmp	x9, #2
	b.lt	1f
	orr	x10, x10, #TCR_HD		// hardware Dirty flag update
1:	orr	x10, x10, #TCR_HA		// hardware Access flag update
2:
#endif	/* CONFIG_ARM64_HW_AFDBM */
	msr	tcr_el1, x10
	ret					// return to head.S
ENDPROC(__cpu_setup)<|MERGE_RESOLUTION|>--- conflicted
+++ resolved
@@ -185,11 +185,8 @@
  */
 ENTRY(idmap_cpu_replace_ttbr1)
 	save_and_disable_daif flags=x2
-<<<<<<< HEAD
-=======
 
 	__idmap_cpu_set_reserved_ttbr1 x1, x3
->>>>>>> 661e50bc
 
 	phys_to_ttbr x3, x0
 	msr	ttbr1_el1, x3
@@ -282,15 +279,11 @@
 	dsb	ish
 	isb
 
-<<<<<<< HEAD
-	restore_daif x2
-=======
 	/* We're done: fire up the MMU again */
 	mrs	x18, sctlr_el1
 	orr	x18, x18, #SCTLR_ELx_M
 	msr	sctlr_el1, x18
 	isb
->>>>>>> 661e50bc
 
 	/* Set the flag to zero to indicate that we're all done */
 	str	wzr, [flag_ptr]
