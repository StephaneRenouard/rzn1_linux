#
# Automatically generated make config: don't edit
<<<<<<< HEAD
# Linux kernel version: 2.6.29-rc2
# Mon Jan 26 15:36:20 2009
=======
# Linux kernel version: 2.6.29-rc7
# Mon Mar 16 09:03:28 2009
>>>>>>> 6574612f
#
# CONFIG_PPC64 is not set

#
# Processor support
#
# CONFIG_6xx is not set
CONFIG_PPC_85xx=y
# CONFIG_PPC_8xx is not set
# CONFIG_40x is not set
# CONFIG_44x is not set
# CONFIG_E200 is not set
CONFIG_E500=y
# CONFIG_PPC_E500MC is not set
CONFIG_BOOKE=y
CONFIG_FSL_BOOKE=y
CONFIG_FSL_EMB_PERFMON=y
# CONFIG_PHYS_64BIT is not set
CONFIG_SPE=y
CONFIG_PPC_MMU_NOHASH=y
<<<<<<< HEAD
=======
CONFIG_PPC_BOOK3E_MMU=y
>>>>>>> 6574612f
# CONFIG_PPC_MM_SLICES is not set
# CONFIG_SMP is not set
CONFIG_PPC32=y
CONFIG_WORD_SIZE=32
# CONFIG_ARCH_PHYS_ADDR_T_64BIT is not set
CONFIG_MMU=y
CONFIG_GENERIC_CMOS_UPDATE=y
CONFIG_GENERIC_TIME=y
CONFIG_GENERIC_TIME_VSYSCALL=y
CONFIG_GENERIC_CLOCKEVENTS=y
CONFIG_GENERIC_HARDIRQS=y
# CONFIG_HAVE_SETUP_PER_CPU_AREA is not set
CONFIG_IRQ_PER_CPU=y
CONFIG_STACKTRACE_SUPPORT=y
CONFIG_HAVE_LATENCYTOP_SUPPORT=y
CONFIG_LOCKDEP_SUPPORT=y
CONFIG_RWSEM_XCHGADD_ALGORITHM=y
CONFIG_ARCH_HAS_ILOG2_U32=y
CONFIG_GENERIC_HWEIGHT=y
CONFIG_GENERIC_CALIBRATE_DELAY=y
CONFIG_GENERIC_FIND_NEXT_BIT=y
# CONFIG_ARCH_NO_VIRT_TO_BUS is not set
CONFIG_PPC=y
CONFIG_EARLY_PRINTK=y
CONFIG_GENERIC_NVRAM=y
CONFIG_SCHED_OMIT_FRAME_POINTER=y
CONFIG_ARCH_MAY_HAVE_PC_FDC=y
CONFIG_PPC_OF=y
CONFIG_OF=y
CONFIG_PPC_UDBG_16550=y
# CONFIG_GENERIC_TBSYNC is not set
CONFIG_AUDIT_ARCH=y
CONFIG_GENERIC_BUG=y
CONFIG_DEFAULT_UIMAGE=y
# CONFIG_PPC_DCR_NATIVE is not set
# CONFIG_PPC_DCR_MMIO is not set
CONFIG_DEFCONFIG_LIST="/lib/modules/$UNAME_RELEASE/.config"

#
# General setup
#
CONFIG_EXPERIMENTAL=y
CONFIG_BROKEN_ON_SMP=y
CONFIG_INIT_ENV_ARG_LIMIT=32
CONFIG_LOCALVERSION=""
CONFIG_LOCALVERSION_AUTO=y
CONFIG_SWAP=y
CONFIG_SYSVIPC=y
CONFIG_SYSVIPC_SYSCTL=y
# CONFIG_POSIX_MQUEUE is not set
# CONFIG_BSD_PROCESS_ACCT is not set
# CONFIG_TASKSTATS is not set
# CONFIG_AUDIT is not set

#
# RCU Subsystem
#
CONFIG_CLASSIC_RCU=y
# CONFIG_TREE_RCU is not set
# CONFIG_PREEMPT_RCU is not set
# CONFIG_TREE_RCU_TRACE is not set
# CONFIG_PREEMPT_RCU_TRACE is not set
# CONFIG_IKCONFIG is not set
CONFIG_LOG_BUF_SHIFT=14
CONFIG_GROUP_SCHED=y
# CONFIG_FAIR_GROUP_SCHED is not set
# CONFIG_RT_GROUP_SCHED is not set
CONFIG_USER_SCHED=y
# CONFIG_CGROUP_SCHED is not set
# CONFIG_CGROUPS is not set
CONFIG_SYSFS_DEPRECATED=y
CONFIG_SYSFS_DEPRECATED_V2=y
# CONFIG_RELAY is not set
# CONFIG_NAMESPACES is not set
CONFIG_BLK_DEV_INITRD=y
CONFIG_INITRAMFS_SOURCE=""
# CONFIG_CC_OPTIMIZE_FOR_SIZE is not set
CONFIG_SYSCTL=y
CONFIG_EMBEDDED=y
CONFIG_SYSCTL_SYSCALL=y
CONFIG_KALLSYMS=y
# CONFIG_KALLSYMS_ALL is not set
# CONFIG_KALLSYMS_EXTRA_PASS is not set
CONFIG_HOTPLUG=y
CONFIG_PRINTK=y
CONFIG_BUG=y
CONFIG_ELF_CORE=y
CONFIG_COMPAT_BRK=y
CONFIG_BASE_FULL=y
CONFIG_FUTEX=y
CONFIG_ANON_INODES=y
CONFIG_EPOLL=y
CONFIG_SIGNALFD=y
CONFIG_TIMERFD=y
CONFIG_EVENTFD=y
CONFIG_SHMEM=y
CONFIG_AIO=y
CONFIG_VM_EVENT_COUNTERS=y
CONFIG_PCI_QUIRKS=y
CONFIG_SLUB_DEBUG=y
# CONFIG_SLAB is not set
CONFIG_SLUB=y
# CONFIG_SLOB is not set
# CONFIG_PROFILING is not set
CONFIG_HAVE_OPROFILE=y
# CONFIG_KPROBES is not set
CONFIG_HAVE_EFFICIENT_UNALIGNED_ACCESS=y
CONFIG_HAVE_IOREMAP_PROT=y
CONFIG_HAVE_KPROBES=y
CONFIG_HAVE_KRETPROBES=y
CONFIG_HAVE_ARCH_TRACEHOOK=y
# CONFIG_HAVE_GENERIC_DMA_COHERENT is not set
CONFIG_SLABINFO=y
CONFIG_RT_MUTEXES=y
CONFIG_BASE_SMALL=0
CONFIG_MODULES=y
# CONFIG_MODULE_FORCE_LOAD is not set
CONFIG_MODULE_UNLOAD=y
# CONFIG_MODULE_FORCE_UNLOAD is not set
# CONFIG_MODVERSIONS is not set
# CONFIG_MODULE_SRCVERSION_ALL is not set
CONFIG_BLOCK=y
# CONFIG_LBD is not set
# CONFIG_BLK_DEV_IO_TRACE is not set
# CONFIG_BLK_DEV_BSG is not set
# CONFIG_BLK_DEV_INTEGRITY is not set

#
# IO Schedulers
#
CONFIG_IOSCHED_NOOP=y
CONFIG_IOSCHED_AS=y
CONFIG_IOSCHED_DEADLINE=y
CONFIG_IOSCHED_CFQ=y
CONFIG_DEFAULT_AS=y
# CONFIG_DEFAULT_DEADLINE is not set
# CONFIG_DEFAULT_CFQ is not set
# CONFIG_DEFAULT_NOOP is not set
CONFIG_DEFAULT_IOSCHED="anticipatory"
<<<<<<< HEAD
CONFIG_CLASSIC_RCU=y
# CONFIG_TREE_RCU is not set
# CONFIG_PREEMPT_RCU is not set
# CONFIG_TREE_RCU_TRACE is not set
# CONFIG_PREEMPT_RCU_TRACE is not set
=======
>>>>>>> 6574612f
# CONFIG_FREEZER is not set

#
# Platform support
#
# CONFIG_PPC_CELL is not set
# CONFIG_PPC_CELL_NATIVE is not set
# CONFIG_PQ2ADS is not set
CONFIG_MPC85xx=y
# CONFIG_MPC8540_ADS is not set
# CONFIG_MPC8560_ADS is not set
# CONFIG_MPC85xx_CDS is not set
# CONFIG_MPC85xx_MDS is not set
# CONFIG_MPC8536_DS is not set
# CONFIG_MPC85xx_DS is not set
# CONFIG_KSI8560 is not set
# CONFIG_STX_GP3 is not set
# CONFIG_TQM8540 is not set
# CONFIG_TQM8541 is not set
CONFIG_TQM8548=y
# CONFIG_TQM8555 is not set
# CONFIG_TQM8560 is not set
# CONFIG_SBC8548 is not set
# CONFIG_SBC8560 is not set
CONFIG_TQM85xx=y
# CONFIG_IPIC is not set
CONFIG_MPIC=y
# CONFIG_MPIC_WEIRD is not set
# CONFIG_PPC_I8259 is not set
# CONFIG_PPC_RTAS is not set
# CONFIG_MMIO_NVRAM is not set
# CONFIG_PPC_MPC106 is not set
# CONFIG_PPC_970_NAP is not set
# CONFIG_PPC_INDIRECT_IO is not set
# CONFIG_GENERIC_IOMAP is not set
# CONFIG_CPU_FREQ is not set
# CONFIG_QUICC_ENGINE is not set
# CONFIG_CPM2 is not set
# CONFIG_FSL_ULI1575 is not set
# CONFIG_MPC8xxx_GPIO is not set
# CONFIG_SIMPLE_GPIO is not set

#
# Kernel options
#
CONFIG_HIGHMEM=y
CONFIG_TICK_ONESHOT=y
CONFIG_NO_HZ=y
CONFIG_HIGH_RES_TIMERS=y
CONFIG_GENERIC_CLOCKEVENTS_BUILD=y
# CONFIG_HZ_100 is not set
CONFIG_HZ_250=y
# CONFIG_HZ_300 is not set
# CONFIG_HZ_1000 is not set
CONFIG_HZ=250
CONFIG_SCHED_HRTICK=y
CONFIG_PREEMPT_NONE=y
# CONFIG_PREEMPT_VOLUNTARY is not set
# CONFIG_PREEMPT is not set
CONFIG_BINFMT_ELF=y
# CONFIG_CORE_DUMP_DEFAULT_ELF_HEADERS is not set
# CONFIG_HAVE_AOUT is not set
CONFIG_BINFMT_MISC=y
CONFIG_MATH_EMULATION=y
# CONFIG_IOMMU_HELPER is not set
CONFIG_ARCH_ENABLE_MEMORY_HOTPLUG=y
CONFIG_ARCH_HAS_WALK_MEMORY=y
CONFIG_ARCH_ENABLE_MEMORY_HOTREMOVE=y
CONFIG_ARCH_FLATMEM_ENABLE=y
CONFIG_ARCH_POPULATES_NODE_MAP=y
CONFIG_SELECT_MEMORY_MODEL=y
CONFIG_FLATMEM_MANUAL=y
# CONFIG_DISCONTIGMEM_MANUAL is not set
# CONFIG_SPARSEMEM_MANUAL is not set
CONFIG_FLATMEM=y
CONFIG_FLAT_NODE_MEM_MAP=y
CONFIG_PAGEFLAGS_EXTENDED=y
CONFIG_SPLIT_PTLOCK_CPUS=4
CONFIG_MIGRATION=y
# CONFIG_PHYS_ADDR_T_64BIT is not set
CONFIG_ZONE_DMA_FLAG=1
CONFIG_BOUNCE=y
CONFIG_VIRT_TO_BUS=y
CONFIG_UNEVICTABLE_LRU=y
CONFIG_PPC_4K_PAGES=y
# CONFIG_PPC_16K_PAGES is not set
# CONFIG_PPC_64K_PAGES is not set
<<<<<<< HEAD
=======
# CONFIG_PPC_256K_PAGES is not set
>>>>>>> 6574612f
CONFIG_FORCE_MAX_ZONEORDER=11
CONFIG_PROC_DEVICETREE=y
# CONFIG_CMDLINE_BOOL is not set
CONFIG_EXTRA_TARGETS=""
# CONFIG_PM is not set
# CONFIG_SECCOMP is not set
CONFIG_ISA_DMA_API=y

#
# Bus options
#
CONFIG_ZONE_DMA=y
CONFIG_PPC_INDIRECT_PCI=y
CONFIG_FSL_SOC=y
CONFIG_FSL_PCI=y
CONFIG_FSL_LBC=y
CONFIG_PPC_PCI_CHOICE=y
CONFIG_PCI=y
CONFIG_PCI_DOMAINS=y
CONFIG_PCI_SYSCALL=y
CONFIG_PCIEPORTBUS=y
CONFIG_PCIEAER=y
# CONFIG_PCIEASPM is not set
CONFIG_ARCH_SUPPORTS_MSI=y
# CONFIG_PCI_MSI is not set
# CONFIG_PCI_LEGACY is not set
# CONFIG_PCI_DEBUG is not set
# CONFIG_PCI_STUB is not set
# CONFIG_PCCARD is not set
# CONFIG_HOTPLUG_PCI is not set
# CONFIG_HAS_RAPIDIO is not set

#
# Advanced setup
#
# CONFIG_ADVANCED_OPTIONS is not set

#
# Default settings for advanced configuration options are used
#
CONFIG_LOWMEM_SIZE=0x30000000
CONFIG_LOWMEM_CAM_NUM=3
CONFIG_PAGE_OFFSET=0xc0000000
CONFIG_KERNEL_START=0xc0000000
CONFIG_PHYSICAL_START=0x00000000
CONFIG_PHYSICAL_ALIGN=0x04000000
CONFIG_TASK_SIZE=0xc0000000
CONFIG_NET=y

#
# Networking options
#
CONFIG_COMPAT_NET_DEV_OPS=y
CONFIG_PACKET=y
# CONFIG_PACKET_MMAP is not set
CONFIG_UNIX=y
CONFIG_XFRM=y
CONFIG_XFRM_USER=y
# CONFIG_XFRM_SUB_POLICY is not set
# CONFIG_XFRM_MIGRATE is not set
# CONFIG_XFRM_STATISTICS is not set
# CONFIG_NET_KEY is not set
CONFIG_INET=y
CONFIG_IP_MULTICAST=y
# CONFIG_IP_ADVANCED_ROUTER is not set
CONFIG_IP_FIB_HASH=y
CONFIG_IP_PNP=y
CONFIG_IP_PNP_DHCP=y
CONFIG_IP_PNP_BOOTP=y
# CONFIG_IP_PNP_RARP is not set
# CONFIG_NET_IPIP is not set
# CONFIG_NET_IPGRE is not set
# CONFIG_IP_MROUTE is not set
# CONFIG_ARPD is not set
CONFIG_SYN_COOKIES=y
# CONFIG_INET_AH is not set
# CONFIG_INET_ESP is not set
# CONFIG_INET_IPCOMP is not set
# CONFIG_INET_XFRM_TUNNEL is not set
# CONFIG_INET_TUNNEL is not set
CONFIG_INET_XFRM_MODE_TRANSPORT=y
CONFIG_INET_XFRM_MODE_TUNNEL=y
CONFIG_INET_XFRM_MODE_BEET=y
# CONFIG_INET_LRO is not set
CONFIG_INET_DIAG=y
CONFIG_INET_TCP_DIAG=y
# CONFIG_TCP_CONG_ADVANCED is not set
CONFIG_TCP_CONG_CUBIC=y
CONFIG_DEFAULT_TCP_CONG="cubic"
# CONFIG_TCP_MD5SIG is not set
# CONFIG_IPV6 is not set
# CONFIG_NETWORK_SECMARK is not set
# CONFIG_NETFILTER is not set
# CONFIG_IP_DCCP is not set
# CONFIG_IP_SCTP is not set
# CONFIG_TIPC is not set
# CONFIG_ATM is not set
# CONFIG_BRIDGE is not set
# CONFIG_NET_DSA is not set
# CONFIG_VLAN_8021Q is not set
# CONFIG_DECNET is not set
# CONFIG_LLC2 is not set
# CONFIG_IPX is not set
# CONFIG_ATALK is not set
# CONFIG_X25 is not set
# CONFIG_LAPB is not set
# CONFIG_ECONET is not set
# CONFIG_WAN_ROUTER is not set
# CONFIG_NET_SCHED is not set
# CONFIG_DCB is not set

#
# Network testing
#
# CONFIG_NET_PKTGEN is not set
# CONFIG_HAMRADIO is not set
# CONFIG_CAN is not set
# CONFIG_IRDA is not set
# CONFIG_BT is not set
# CONFIG_AF_RXRPC is not set
# CONFIG_PHONET is not set
<<<<<<< HEAD
CONFIG_WIRELESS=y
# CONFIG_CFG80211 is not set
CONFIG_WIRELESS_OLD_REGULATORY=y
# CONFIG_WIRELESS_EXT is not set
# CONFIG_LIB80211 is not set
# CONFIG_MAC80211 is not set
=======
# CONFIG_WIRELESS is not set
>>>>>>> 6574612f
# CONFIG_WIMAX is not set
# CONFIG_RFKILL is not set
# CONFIG_NET_9P is not set

#
# Device Drivers
#

#
# Generic Driver Options
#
CONFIG_UEVENT_HELPER_PATH="/sbin/hotplug"
CONFIG_STANDALONE=y
CONFIG_PREVENT_FIRMWARE_BUILD=y
# CONFIG_FW_LOADER is not set
# CONFIG_DEBUG_DRIVER is not set
# CONFIG_DEBUG_DEVRES is not set
# CONFIG_SYS_HYPERVISOR is not set
# CONFIG_CONNECTOR is not set
CONFIG_MTD=y
# CONFIG_MTD_DEBUG is not set
# CONFIG_MTD_CONCAT is not set
CONFIG_MTD_PARTITIONS=y
# CONFIG_MTD_TESTS is not set
# CONFIG_MTD_REDBOOT_PARTS is not set
# CONFIG_MTD_CMDLINE_PARTS is not set
CONFIG_MTD_OF_PARTS=y
# CONFIG_MTD_AR7_PARTS is not set

#
# User Modules And Translation Layers
#
CONFIG_MTD_CHAR=y
CONFIG_MTD_BLKDEVS=y
# CONFIG_MTD_BLOCK is not set
# CONFIG_MTD_BLOCK_RO is not set
# CONFIG_FTL is not set
# CONFIG_NFTL is not set
# CONFIG_INFTL is not set
# CONFIG_RFD_FTL is not set
# CONFIG_SSFDC is not set
# CONFIG_MTD_OOPS is not set

#
# RAM/ROM/Flash chip drivers
#
CONFIG_MTD_CFI=y
# CONFIG_MTD_JEDECPROBE is not set
CONFIG_MTD_GEN_PROBE=y
# CONFIG_MTD_CFI_ADV_OPTIONS is not set
CONFIG_MTD_MAP_BANK_WIDTH_1=y
CONFIG_MTD_MAP_BANK_WIDTH_2=y
CONFIG_MTD_MAP_BANK_WIDTH_4=y
# CONFIG_MTD_MAP_BANK_WIDTH_8 is not set
# CONFIG_MTD_MAP_BANK_WIDTH_16 is not set
# CONFIG_MTD_MAP_BANK_WIDTH_32 is not set
CONFIG_MTD_CFI_I1=y
CONFIG_MTD_CFI_I2=y
# CONFIG_MTD_CFI_I4 is not set
# CONFIG_MTD_CFI_I8 is not set
# CONFIG_MTD_CFI_INTELEXT is not set
CONFIG_MTD_CFI_AMDSTD=y
# CONFIG_MTD_CFI_STAA is not set
CONFIG_MTD_CFI_UTIL=y
# CONFIG_MTD_RAM is not set
# CONFIG_MTD_ROM is not set
# CONFIG_MTD_ABSENT is not set

#
# Mapping drivers for chip access
#
# CONFIG_MTD_COMPLEX_MAPPINGS is not set
# CONFIG_MTD_PHYSMAP is not set
CONFIG_MTD_PHYSMAP_OF=y
# CONFIG_MTD_INTEL_VR_NOR is not set
# CONFIG_MTD_PLATRAM is not set

#
# Self-contained MTD device drivers
#
# CONFIG_MTD_PMC551 is not set
# CONFIG_MTD_SLRAM is not set
# CONFIG_MTD_PHRAM is not set
# CONFIG_MTD_MTDRAM is not set
# CONFIG_MTD_BLOCK2MTD is not set

#
# Disk-On-Chip Device Drivers
#
# CONFIG_MTD_DOC2000 is not set
# CONFIG_MTD_DOC2001 is not set
# CONFIG_MTD_DOC2001PLUS is not set
CONFIG_MTD_NAND=y
# CONFIG_MTD_NAND_VERIFY_WRITE is not set
CONFIG_MTD_NAND_ECC_SMC=y
# CONFIG_MTD_NAND_MUSEUM_IDS is not set
CONFIG_MTD_NAND_IDS=y
# CONFIG_MTD_NAND_DISKONCHIP is not set
# CONFIG_MTD_NAND_CAFE is not set
# CONFIG_MTD_NAND_NANDSIM is not set
# CONFIG_MTD_NAND_PLATFORM is not set
# CONFIG_MTD_NAND_FSL_ELBC is not set
CONFIG_MTD_NAND_FSL_UPM=y
# CONFIG_MTD_ONENAND is not set

#
# LPDDR flash memory drivers
<<<<<<< HEAD
#
# CONFIG_MTD_LPDDR is not set
# CONFIG_MTD_QINFO_PROBE is not set

#
# UBI - Unsorted block images
=======
>>>>>>> 6574612f
#
# CONFIG_MTD_LPDDR is not set

#
# UBI - Unsorted block images
#
# CONFIG_MTD_UBI is not set
CONFIG_OF_DEVICE=y
CONFIG_OF_I2C=y
# CONFIG_PARPORT is not set
CONFIG_BLK_DEV=y
# CONFIG_BLK_DEV_FD is not set
# CONFIG_BLK_CPQ_DA is not set
# CONFIG_BLK_CPQ_CISS_DA is not set
# CONFIG_BLK_DEV_DAC960 is not set
# CONFIG_BLK_DEV_UMEM is not set
# CONFIG_BLK_DEV_COW_COMMON is not set
CONFIG_BLK_DEV_LOOP=y
# CONFIG_BLK_DEV_CRYPTOLOOP is not set
# CONFIG_BLK_DEV_NBD is not set
# CONFIG_BLK_DEV_SX8 is not set
CONFIG_BLK_DEV_RAM=y
CONFIG_BLK_DEV_RAM_COUNT=16
CONFIG_BLK_DEV_RAM_SIZE=32768
# CONFIG_BLK_DEV_XIP is not set
# CONFIG_CDROM_PKTCDVD is not set
# CONFIG_ATA_OVER_ETH is not set
# CONFIG_BLK_DEV_HD is not set
CONFIG_MISC_DEVICES=y
# CONFIG_PHANTOM is not set
# CONFIG_SGI_IOC4 is not set
# CONFIG_TIFM_CORE is not set
# CONFIG_ICS932S401 is not set
# CONFIG_ENCLOSURE_SERVICES is not set
# CONFIG_HP_ILO is not set
# CONFIG_C2PORT is not set
<<<<<<< HEAD
CONFIG_HAVE_IDE=y
CONFIG_IDE=y

#
# Please see Documentation/ide/ide.txt for help/info on IDE drives
#
CONFIG_IDE_TIMINGS=y
# CONFIG_BLK_DEV_IDE_SATA is not set
CONFIG_IDE_GD=y
CONFIG_IDE_GD_ATA=y
# CONFIG_IDE_GD_ATAPI is not set
# CONFIG_BLK_DEV_IDECD is not set
# CONFIG_BLK_DEV_IDETAPE is not set
# CONFIG_IDE_TASK_IOCTL is not set
CONFIG_IDE_PROC_FS=y

#
# IDE chipset support/bugfixes
#
# CONFIG_BLK_DEV_PLATFORM is not set
CONFIG_BLK_DEV_IDEDMA_SFF=y

#
# PCI IDE chipsets support
#
CONFIG_BLK_DEV_IDEPCI=y
CONFIG_IDEPCI_PCIBUS_ORDER=y
# CONFIG_BLK_DEV_OFFBOARD is not set
CONFIG_BLK_DEV_GENERIC=y
# CONFIG_BLK_DEV_OPTI621 is not set
CONFIG_BLK_DEV_IDEDMA_PCI=y
# CONFIG_BLK_DEV_AEC62XX is not set
# CONFIG_BLK_DEV_ALI15X3 is not set
# CONFIG_BLK_DEV_AMD74XX is not set
# CONFIG_BLK_DEV_CMD64X is not set
# CONFIG_BLK_DEV_TRIFLEX is not set
# CONFIG_BLK_DEV_CS5520 is not set
# CONFIG_BLK_DEV_CS5530 is not set
# CONFIG_BLK_DEV_HPT366 is not set
# CONFIG_BLK_DEV_JMICRON is not set
# CONFIG_BLK_DEV_SC1200 is not set
# CONFIG_BLK_DEV_PIIX is not set
# CONFIG_BLK_DEV_IT8172 is not set
# CONFIG_BLK_DEV_IT8213 is not set
# CONFIG_BLK_DEV_IT821X is not set
# CONFIG_BLK_DEV_NS87415 is not set
# CONFIG_BLK_DEV_PDC202XX_OLD is not set
# CONFIG_BLK_DEV_PDC202XX_NEW is not set
# CONFIG_BLK_DEV_SVWKS is not set
# CONFIG_BLK_DEV_SIIMAGE is not set
# CONFIG_BLK_DEV_SL82C105 is not set
# CONFIG_BLK_DEV_SLC90E66 is not set
# CONFIG_BLK_DEV_TRM290 is not set
CONFIG_BLK_DEV_VIA82CXXX=y
# CONFIG_BLK_DEV_TC86C001 is not set
CONFIG_BLK_DEV_IDEDMA=y
=======

#
# EEPROM support
#
# CONFIG_EEPROM_AT24 is not set
# CONFIG_EEPROM_LEGACY is not set
# CONFIG_EEPROM_93CX6 is not set
CONFIG_HAVE_IDE=y
# CONFIG_IDE is not set
>>>>>>> 6574612f

#
# SCSI device support
#
# CONFIG_RAID_ATTRS is not set
# CONFIG_SCSI is not set
# CONFIG_SCSI_DMA is not set
# CONFIG_SCSI_NETLINK is not set
# CONFIG_ATA is not set
# CONFIG_MD is not set
# CONFIG_FUSION is not set

#
# IEEE 1394 (FireWire) support
#

#
# Enable only one of the two stacks, unless you know what you are doing
#
# CONFIG_FIREWIRE is not set
# CONFIG_IEEE1394 is not set
# CONFIG_I2O is not set
# CONFIG_MACINTOSH_DRIVERS is not set
CONFIG_NETDEVICES=y
# CONFIG_DUMMY is not set
# CONFIG_BONDING is not set
# CONFIG_MACVLAN is not set
# CONFIG_EQUALIZER is not set
# CONFIG_TUN is not set
# CONFIG_VETH is not set
# CONFIG_ARCNET is not set
CONFIG_PHYLIB=y

#
# MII PHY device drivers
#
# CONFIG_MARVELL_PHY is not set
# CONFIG_DAVICOM_PHY is not set
# CONFIG_QSEMI_PHY is not set
# CONFIG_LXT_PHY is not set
# CONFIG_CICADA_PHY is not set
# CONFIG_VITESSE_PHY is not set
# CONFIG_SMSC_PHY is not set
# CONFIG_BROADCOM_PHY is not set
# CONFIG_ICPLUS_PHY is not set
# CONFIG_REALTEK_PHY is not set
# CONFIG_NATIONAL_PHY is not set
# CONFIG_STE10XP is not set
# CONFIG_LSI_ET1011C_PHY is not set
# CONFIG_FIXED_PHY is not set
# CONFIG_MDIO_BITBANG is not set
CONFIG_NET_ETHERNET=y
CONFIG_MII=y
# CONFIG_HAPPYMEAL is not set
# CONFIG_SUNGEM is not set
# CONFIG_CASSINI is not set
# CONFIG_NET_VENDOR_3COM is not set
# CONFIG_NET_TULIP is not set
# CONFIG_HP100 is not set
# CONFIG_IBM_NEW_EMAC_ZMII is not set
# CONFIG_IBM_NEW_EMAC_RGMII is not set
# CONFIG_IBM_NEW_EMAC_TAH is not set
# CONFIG_IBM_NEW_EMAC_EMAC4 is not set
# CONFIG_IBM_NEW_EMAC_NO_FLOW_CTRL is not set
# CONFIG_IBM_NEW_EMAC_MAL_CLR_ICINTSTAT is not set
# CONFIG_IBM_NEW_EMAC_MAL_COMMON_ERR is not set
# CONFIG_NET_PCI is not set
# CONFIG_B44 is not set
# CONFIG_ATL2 is not set
CONFIG_NETDEV_1000=y
# CONFIG_ACENIC is not set
# CONFIG_DL2K is not set
# CONFIG_E1000 is not set
# CONFIG_E1000E is not set
# CONFIG_IP1000 is not set
# CONFIG_IGB is not set
# CONFIG_NS83820 is not set
# CONFIG_HAMACHI is not set
# CONFIG_YELLOWFIN is not set
# CONFIG_R8169 is not set
# CONFIG_SIS190 is not set
# CONFIG_SKGE is not set
# CONFIG_SKY2 is not set
# CONFIG_VIA_VELOCITY is not set
# CONFIG_TIGON3 is not set
# CONFIG_BNX2 is not set
CONFIG_GIANFAR=y
# CONFIG_QLA3XXX is not set
# CONFIG_ATL1 is not set
# CONFIG_ATL1E is not set
# CONFIG_ATL1C is not set
# CONFIG_JME is not set
CONFIG_NETDEV_10000=y
# CONFIG_CHELSIO_T1 is not set
CONFIG_CHELSIO_T3_DEPENDS=y
# CONFIG_CHELSIO_T3 is not set
# CONFIG_ENIC is not set
# CONFIG_IXGBE is not set
# CONFIG_IXGB is not set
# CONFIG_S2IO is not set
# CONFIG_MYRI10GE is not set
# CONFIG_NETXEN_NIC is not set
# CONFIG_NIU is not set
# CONFIG_MLX4_EN is not set
# CONFIG_MLX4_CORE is not set
# CONFIG_TEHUTI is not set
# CONFIG_BNX2X is not set
# CONFIG_QLGE is not set
# CONFIG_SFC is not set
# CONFIG_TR is not set

#
# Wireless LAN
#
# CONFIG_WLAN_PRE80211 is not set
# CONFIG_WLAN_80211 is not set
# CONFIG_IWLWIFI_LEDS is not set

#
# Enable WiMAX (Networking options) to see the WiMAX drivers
#
# CONFIG_WAN is not set
# CONFIG_FDDI is not set
# CONFIG_HIPPI is not set
# CONFIG_PPP is not set
# CONFIG_SLIP is not set
# CONFIG_NETCONSOLE is not set
# CONFIG_NETPOLL is not set
# CONFIG_NET_POLL_CONTROLLER is not set
# CONFIG_ISDN is not set
# CONFIG_PHONE is not set

#
# Input device support
#
CONFIG_INPUT=y
# CONFIG_INPUT_FF_MEMLESS is not set
# CONFIG_INPUT_POLLDEV is not set

#
# Userland interfaces
#
# CONFIG_INPUT_MOUSEDEV is not set
# CONFIG_INPUT_JOYDEV is not set
# CONFIG_INPUT_EVDEV is not set
# CONFIG_INPUT_EVBUG is not set

#
# Input Device Drivers
#
# CONFIG_INPUT_KEYBOARD is not set
# CONFIG_INPUT_MOUSE is not set
# CONFIG_INPUT_JOYSTICK is not set
# CONFIG_INPUT_TABLET is not set
# CONFIG_INPUT_TOUCHSCREEN is not set
# CONFIG_INPUT_MISC is not set

#
# Hardware I/O ports
#
# CONFIG_SERIO is not set
# CONFIG_GAMEPORT is not set

#
# Character devices
#
# CONFIG_VT is not set
CONFIG_DEVKMEM=y
# CONFIG_SERIAL_NONSTANDARD is not set
# CONFIG_NOZOMI is not set

#
# Serial drivers
#
CONFIG_SERIAL_8250=y
CONFIG_SERIAL_8250_CONSOLE=y
CONFIG_SERIAL_8250_PCI=y
CONFIG_SERIAL_8250_NR_UARTS=4
CONFIG_SERIAL_8250_RUNTIME_UARTS=4
# CONFIG_SERIAL_8250_EXTENDED is not set
CONFIG_SERIAL_8250_SHARE_IRQ=y

#
# Non-8250 serial port support
#
# CONFIG_SERIAL_UARTLITE is not set
CONFIG_SERIAL_CORE=y
CONFIG_SERIAL_CORE_CONSOLE=y
# CONFIG_SERIAL_JSM is not set
# CONFIG_SERIAL_OF_PLATFORM is not set
CONFIG_UNIX98_PTYS=y
# CONFIG_DEVPTS_MULTIPLE_INSTANCES is not set
CONFIG_LEGACY_PTYS=y
CONFIG_LEGACY_PTY_COUNT=256
# CONFIG_HVC_UDBG is not set
# CONFIG_IPMI_HANDLER is not set
# CONFIG_HW_RANDOM is not set
# CONFIG_NVRAM is not set
# CONFIG_R3964 is not set
# CONFIG_APPLICOM is not set
# CONFIG_RAW_DRIVER is not set
# CONFIG_TCG_TPM is not set
CONFIG_DEVPORT=y
CONFIG_I2C=y
CONFIG_I2C_BOARDINFO=y
CONFIG_I2C_CHARDEV=y
CONFIG_I2C_HELPER_AUTO=y

#
# I2C Hardware Bus support
#

#
# PC SMBus host controller drivers
#
# CONFIG_I2C_ALI1535 is not set
# CONFIG_I2C_ALI1563 is not set
# CONFIG_I2C_ALI15X3 is not set
# CONFIG_I2C_AMD756 is not set
# CONFIG_I2C_AMD8111 is not set
# CONFIG_I2C_I801 is not set
# CONFIG_I2C_ISCH is not set
# CONFIG_I2C_PIIX4 is not set
# CONFIG_I2C_NFORCE2 is not set
# CONFIG_I2C_SIS5595 is not set
# CONFIG_I2C_SIS630 is not set
# CONFIG_I2C_SIS96X is not set
# CONFIG_I2C_VIA is not set
# CONFIG_I2C_VIAPRO is not set

#
# I2C system bus drivers (mostly embedded / system-on-chip)
#
CONFIG_I2C_MPC=y
# CONFIG_I2C_OCORES is not set
# CONFIG_I2C_SIMTEC is not set

#
# External I2C/SMBus adapter drivers
#
# CONFIG_I2C_PARPORT_LIGHT is not set
# CONFIG_I2C_TAOS_EVM is not set

#
# Graphics adapter I2C/DDC channel drivers
#
# CONFIG_I2C_VOODOO3 is not set

#
# Other I2C/SMBus bus drivers
#
# CONFIG_I2C_PCA_PLATFORM is not set
# CONFIG_I2C_STUB is not set

#
# Miscellaneous I2C Chip support
#
# CONFIG_DS1682 is not set
<<<<<<< HEAD
# CONFIG_EEPROM_AT24 is not set
# CONFIG_EEPROM_LEGACY is not set
=======
>>>>>>> 6574612f
# CONFIG_SENSORS_PCF8574 is not set
# CONFIG_PCF8575 is not set
# CONFIG_SENSORS_PCA9539 is not set
# CONFIG_SENSORS_PCF8591 is not set
# CONFIG_SENSORS_MAX6875 is not set
# CONFIG_SENSORS_TSL2550 is not set
# CONFIG_I2C_DEBUG_CORE is not set
# CONFIG_I2C_DEBUG_ALGO is not set
# CONFIG_I2C_DEBUG_BUS is not set
# CONFIG_I2C_DEBUG_CHIP is not set
# CONFIG_SPI is not set
CONFIG_ARCH_WANT_OPTIONAL_GPIOLIB=y
# CONFIG_GPIOLIB is not set
# CONFIG_W1 is not set
# CONFIG_POWER_SUPPLY is not set
CONFIG_HWMON=y
# CONFIG_HWMON_VID is not set
# CONFIG_SENSORS_AD7414 is not set
# CONFIG_SENSORS_AD7418 is not set
# CONFIG_SENSORS_ADM1021 is not set
# CONFIG_SENSORS_ADM1025 is not set
# CONFIG_SENSORS_ADM1026 is not set
# CONFIG_SENSORS_ADM1029 is not set
# CONFIG_SENSORS_ADM1031 is not set
# CONFIG_SENSORS_ADM9240 is not set
# CONFIG_SENSORS_ADT7462 is not set
# CONFIG_SENSORS_ADT7470 is not set
# CONFIG_SENSORS_ADT7473 is not set
# CONFIG_SENSORS_ADT7475 is not set
# CONFIG_SENSORS_ATXP1 is not set
# CONFIG_SENSORS_DS1621 is not set
# CONFIG_SENSORS_I5K_AMB is not set
# CONFIG_SENSORS_F71805F is not set
# CONFIG_SENSORS_F71882FG is not set
# CONFIG_SENSORS_F75375S is not set
# CONFIG_SENSORS_GL518SM is not set
# CONFIG_SENSORS_GL520SM is not set
# CONFIG_SENSORS_IT87 is not set
# CONFIG_SENSORS_LM63 is not set
CONFIG_SENSORS_LM75=y
# CONFIG_SENSORS_LM77 is not set
# CONFIG_SENSORS_LM78 is not set
# CONFIG_SENSORS_LM80 is not set
# CONFIG_SENSORS_LM83 is not set
# CONFIG_SENSORS_LM85 is not set
# CONFIG_SENSORS_LM87 is not set
# CONFIG_SENSORS_LM90 is not set
# CONFIG_SENSORS_LM92 is not set
# CONFIG_SENSORS_LM93 is not set
# CONFIG_SENSORS_LTC4245 is not set
# CONFIG_SENSORS_MAX1619 is not set
# CONFIG_SENSORS_MAX6650 is not set
# CONFIG_SENSORS_PC87360 is not set
# CONFIG_SENSORS_PC87427 is not set
# CONFIG_SENSORS_SIS5595 is not set
# CONFIG_SENSORS_DME1737 is not set
# CONFIG_SENSORS_SMSC47M1 is not set
# CONFIG_SENSORS_SMSC47M192 is not set
# CONFIG_SENSORS_SMSC47B397 is not set
# CONFIG_SENSORS_ADS7828 is not set
# CONFIG_SENSORS_THMC50 is not set
# CONFIG_SENSORS_VIA686A is not set
# CONFIG_SENSORS_VT1211 is not set
# CONFIG_SENSORS_VT8231 is not set
# CONFIG_SENSORS_W83781D is not set
# CONFIG_SENSORS_W83791D is not set
# CONFIG_SENSORS_W83792D is not set
# CONFIG_SENSORS_W83793 is not set
# CONFIG_SENSORS_W83L785TS is not set
# CONFIG_SENSORS_W83L786NG is not set
# CONFIG_SENSORS_W83627HF is not set
# CONFIG_SENSORS_W83627EHF is not set
# CONFIG_HWMON_DEBUG_CHIP is not set
# CONFIG_THERMAL is not set
# CONFIG_THERMAL_HWMON is not set
# CONFIG_WATCHDOG is not set
CONFIG_SSB_POSSIBLE=y

#
# Sonics Silicon Backplane
#
# CONFIG_SSB is not set

#
# Multifunction device drivers
#
# CONFIG_MFD_CORE is not set
# CONFIG_MFD_SM501 is not set
# CONFIG_HTC_PASIC3 is not set
# CONFIG_TWL4030_CORE is not set
# CONFIG_MFD_TMIO is not set
# CONFIG_PMIC_DA903X is not set
# CONFIG_MFD_WM8400 is not set
# CONFIG_MFD_WM8350_I2C is not set
# CONFIG_MFD_PCF50633 is not set
# CONFIG_REGULATOR is not set

#
# Multimedia devices
#

#
# Multimedia core support
#
# CONFIG_VIDEO_DEV is not set
# CONFIG_DVB_CORE is not set
# CONFIG_VIDEO_MEDIA is not set

#
# Multimedia drivers
#
CONFIG_DAB=y

#
# Graphics support
#
# CONFIG_AGP is not set
# CONFIG_DRM is not set
# CONFIG_VGASTATE is not set
CONFIG_VIDEO_OUTPUT_CONTROL=y
# CONFIG_FB is not set
# CONFIG_BACKLIGHT_LCD_SUPPORT is not set

#
# Display device support
#
# CONFIG_DISPLAY_SUPPORT is not set
# CONFIG_SOUND is not set
CONFIG_HID_SUPPORT=y
CONFIG_HID=y
# CONFIG_HID_DEBUG is not set
# CONFIG_HIDRAW is not set
# CONFIG_HID_PID is not set

#
# Special HID drivers
#
CONFIG_HID_COMPAT=y
<<<<<<< HEAD
CONFIG_USB_SUPPORT=y
CONFIG_USB_ARCH_HAS_HCD=y
CONFIG_USB_ARCH_HAS_OHCI=y
CONFIG_USB_ARCH_HAS_EHCI=y
# CONFIG_USB is not set
# CONFIG_USB_OTG_WHITELIST is not set
# CONFIG_USB_OTG_BLACKLIST_HUB is not set

#
# Enable Host or Gadget support to see Inventra options
#

#
# NOTE: USB_STORAGE depends on SCSI but BLK_DEV_SD may also be needed;
#
# CONFIG_USB_GADGET is not set

#
# OTG and related infrastructure
#
=======
# CONFIG_USB_SUPPORT is not set
>>>>>>> 6574612f
# CONFIG_UWB is not set
# CONFIG_MMC is not set
# CONFIG_MEMSTICK is not set
# CONFIG_NEW_LEDS is not set
# CONFIG_ACCESSIBILITY is not set
# CONFIG_INFINIBAND is not set
# CONFIG_EDAC is not set
CONFIG_RTC_LIB=y
CONFIG_RTC_CLASS=y
CONFIG_RTC_HCTOSYS=y
CONFIG_RTC_HCTOSYS_DEVICE="rtc0"
# CONFIG_RTC_DEBUG is not set

#
# RTC interfaces
#
CONFIG_RTC_INTF_SYSFS=y
CONFIG_RTC_INTF_PROC=y
CONFIG_RTC_INTF_DEV=y
# CONFIG_RTC_INTF_DEV_UIE_EMUL is not set
# CONFIG_RTC_DRV_TEST is not set

#
# I2C RTC drivers
#
CONFIG_RTC_DRV_DS1307=y
# CONFIG_RTC_DRV_DS1374 is not set
# CONFIG_RTC_DRV_DS1672 is not set
# CONFIG_RTC_DRV_MAX6900 is not set
# CONFIG_RTC_DRV_RS5C372 is not set
# CONFIG_RTC_DRV_ISL1208 is not set
# CONFIG_RTC_DRV_X1205 is not set
# CONFIG_RTC_DRV_PCF8563 is not set
# CONFIG_RTC_DRV_PCF8583 is not set
# CONFIG_RTC_DRV_M41T80 is not set
# CONFIG_RTC_DRV_S35390A is not set
# CONFIG_RTC_DRV_FM3130 is not set
# CONFIG_RTC_DRV_RX8581 is not set

#
# SPI RTC drivers
#

#
# Platform RTC drivers
#
# CONFIG_RTC_DRV_CMOS is not set
# CONFIG_RTC_DRV_DS1286 is not set
# CONFIG_RTC_DRV_DS1511 is not set
# CONFIG_RTC_DRV_DS1553 is not set
# CONFIG_RTC_DRV_DS1742 is not set
# CONFIG_RTC_DRV_STK17TA8 is not set
# CONFIG_RTC_DRV_M48T86 is not set
# CONFIG_RTC_DRV_M48T35 is not set
# CONFIG_RTC_DRV_M48T59 is not set
# CONFIG_RTC_DRV_BQ4802 is not set
# CONFIG_RTC_DRV_V3020 is not set

#
# on-CPU RTC drivers
#
# CONFIG_RTC_DRV_PPC is not set
# CONFIG_DMADEVICES is not set
# CONFIG_UIO is not set
# CONFIG_STAGING is not set

#
# File systems
#
# CONFIG_EXT2_FS is not set
# CONFIG_EXT3_FS is not set
# CONFIG_EXT4_FS is not set
# CONFIG_REISERFS_FS is not set
# CONFIG_JFS_FS is not set
# CONFIG_FS_POSIX_ACL is not set
CONFIG_FILE_LOCKING=y
# CONFIG_XFS_FS is not set
# CONFIG_OCFS2_FS is not set
# CONFIG_BTRFS_FS is not set
CONFIG_DNOTIFY=y
CONFIG_INOTIFY=y
CONFIG_INOTIFY_USER=y
# CONFIG_QUOTA is not set
# CONFIG_AUTOFS_FS is not set
# CONFIG_AUTOFS4_FS is not set
# CONFIG_FUSE_FS is not set

#
# CD-ROM/DVD Filesystems
#
# CONFIG_ISO9660_FS is not set
# CONFIG_UDF_FS is not set

#
# DOS/FAT/NT Filesystems
#
# CONFIG_MSDOS_FS is not set
# CONFIG_VFAT_FS is not set
# CONFIG_NTFS_FS is not set

#
# Pseudo filesystems
#
CONFIG_PROC_FS=y
CONFIG_PROC_KCORE=y
CONFIG_PROC_SYSCTL=y
CONFIG_PROC_PAGE_MONITOR=y
CONFIG_SYSFS=y
CONFIG_TMPFS=y
# CONFIG_TMPFS_POSIX_ACL is not set
# CONFIG_HUGETLB_PAGE is not set
# CONFIG_CONFIGFS_FS is not set
CONFIG_MISC_FILESYSTEMS=y
# CONFIG_ADFS_FS is not set
# CONFIG_AFFS_FS is not set
# CONFIG_HFS_FS is not set
# CONFIG_HFSPLUS_FS is not set
# CONFIG_BEFS_FS is not set
# CONFIG_BFS_FS is not set
# CONFIG_EFS_FS is not set
CONFIG_JFFS2_FS=y
CONFIG_JFFS2_FS_DEBUG=0
CONFIG_JFFS2_FS_WRITEBUFFER=y
# CONFIG_JFFS2_FS_WBUF_VERIFY is not set
# CONFIG_JFFS2_SUMMARY is not set
# CONFIG_JFFS2_FS_XATTR is not set
# CONFIG_JFFS2_COMPRESSION_OPTIONS is not set
CONFIG_JFFS2_ZLIB=y
# CONFIG_JFFS2_LZO is not set
CONFIG_JFFS2_RTIME=y
# CONFIG_JFFS2_RUBIN is not set
# CONFIG_CRAMFS is not set
# CONFIG_SQUASHFS is not set
# CONFIG_VXFS_FS is not set
# CONFIG_MINIX_FS is not set
# CONFIG_OMFS_FS is not set
# CONFIG_HPFS_FS is not set
# CONFIG_QNX4FS_FS is not set
# CONFIG_ROMFS_FS is not set
# CONFIG_SYSV_FS is not set
# CONFIG_UFS_FS is not set
CONFIG_NETWORK_FILESYSTEMS=y
CONFIG_NFS_FS=y
# CONFIG_NFS_V3 is not set
# CONFIG_NFS_V4 is not set
CONFIG_ROOT_NFS=y
# CONFIG_NFSD is not set
CONFIG_LOCKD=y
CONFIG_NFS_COMMON=y
CONFIG_SUNRPC=y
# CONFIG_SUNRPC_REGISTER_V4 is not set
# CONFIG_RPCSEC_GSS_KRB5 is not set
# CONFIG_RPCSEC_GSS_SPKM3 is not set
# CONFIG_SMB_FS is not set
# CONFIG_CIFS is not set
# CONFIG_NCP_FS is not set
# CONFIG_CODA_FS is not set
# CONFIG_AFS_FS is not set

#
# Partition Types
#
CONFIG_PARTITION_ADVANCED=y
# CONFIG_ACORN_PARTITION is not set
# CONFIG_OSF_PARTITION is not set
# CONFIG_AMIGA_PARTITION is not set
# CONFIG_ATARI_PARTITION is not set
# CONFIG_MAC_PARTITION is not set
# CONFIG_MSDOS_PARTITION is not set
# CONFIG_LDM_PARTITION is not set
# CONFIG_SGI_PARTITION is not set
# CONFIG_ULTRIX_PARTITION is not set
# CONFIG_SUN_PARTITION is not set
# CONFIG_KARMA_PARTITION is not set
# CONFIG_EFI_PARTITION is not set
# CONFIG_SYSV68_PARTITION is not set
# CONFIG_NLS is not set
# CONFIG_DLM is not set

#
# Library routines
#
CONFIG_BITREVERSE=y
CONFIG_GENERIC_FIND_LAST_BIT=y
# CONFIG_CRC_CCITT is not set
# CONFIG_CRC16 is not set
# CONFIG_CRC_T10DIF is not set
# CONFIG_CRC_ITU_T is not set
CONFIG_CRC32=y
# CONFIG_CRC7 is not set
# CONFIG_LIBCRC32C is not set
CONFIG_ZLIB_INFLATE=y
CONFIG_ZLIB_DEFLATE=y
CONFIG_PLIST=y
CONFIG_HAS_IOMEM=y
CONFIG_HAS_IOPORT=y
CONFIG_HAS_DMA=y
CONFIG_HAVE_LMB=y

#
# Kernel hacking
#
# CONFIG_PRINTK_TIME is not set
CONFIG_ENABLE_WARN_DEPRECATED=y
CONFIG_ENABLE_MUST_CHECK=y
CONFIG_FRAME_WARN=1024
# CONFIG_MAGIC_SYSRQ is not set
# CONFIG_UNUSED_SYMBOLS is not set
# CONFIG_DEBUG_FS is not set
# CONFIG_HEADERS_CHECK is not set
CONFIG_DEBUG_KERNEL=y
# CONFIG_DEBUG_SHIRQ is not set
CONFIG_DETECT_SOFTLOCKUP=y
# CONFIG_BOOTPARAM_SOFTLOCKUP_PANIC is not set
CONFIG_BOOTPARAM_SOFTLOCKUP_PANIC_VALUE=0
CONFIG_SCHED_DEBUG=y
# CONFIG_SCHEDSTATS is not set
# CONFIG_TIMER_STATS is not set
# CONFIG_DEBUG_OBJECTS is not set
# CONFIG_SLUB_DEBUG_ON is not set
# CONFIG_SLUB_STATS is not set
# CONFIG_DEBUG_RT_MUTEXES is not set
# CONFIG_RT_MUTEX_TESTER is not set
# CONFIG_DEBUG_SPINLOCK is not set
CONFIG_DEBUG_MUTEXES=y
# CONFIG_DEBUG_SPINLOCK_SLEEP is not set
# CONFIG_DEBUG_LOCKING_API_SELFTESTS is not set
# CONFIG_DEBUG_KOBJECT is not set
# CONFIG_DEBUG_HIGHMEM is not set
# CONFIG_DEBUG_BUGVERBOSE is not set
# CONFIG_DEBUG_INFO is not set
# CONFIG_DEBUG_VM is not set
# CONFIG_DEBUG_WRITECOUNT is not set
# CONFIG_DEBUG_MEMORY_INIT is not set
# CONFIG_DEBUG_LIST is not set
# CONFIG_DEBUG_SG is not set
# CONFIG_DEBUG_NOTIFIERS is not set
# CONFIG_BOOT_PRINTK_DELAY is not set
# CONFIG_RCU_TORTURE_TEST is not set
# CONFIG_RCU_CPU_STALL_DETECTOR is not set
# CONFIG_BACKTRACE_SELF_TEST is not set
# CONFIG_DEBUG_BLOCK_EXT_DEVT is not set
# CONFIG_FAULT_INJECTION is not set
# CONFIG_LATENCYTOP is not set
CONFIG_SYSCTL_SYSCALL_CHECK=y
CONFIG_HAVE_FUNCTION_TRACER=y
<<<<<<< HEAD
=======
CONFIG_HAVE_FUNCTION_GRAPH_TRACER=y
>>>>>>> 6574612f
CONFIG_HAVE_DYNAMIC_FTRACE=y
CONFIG_HAVE_FTRACE_MCOUNT_RECORD=y

#
# Tracers
#
# CONFIG_FUNCTION_TRACER is not set
# CONFIG_SCHED_TRACER is not set
# CONFIG_CONTEXT_SWITCH_TRACER is not set
# CONFIG_BOOT_TRACER is not set
# CONFIG_TRACE_BRANCH_PROFILING is not set
# CONFIG_STACK_TRACER is not set
# CONFIG_DYNAMIC_PRINTK_DEBUG is not set
# CONFIG_SAMPLES is not set
CONFIG_HAVE_ARCH_KGDB=y
# CONFIG_KGDB is not set
CONFIG_PRINT_STACK_DEPTH=64
# CONFIG_DEBUG_STACKOVERFLOW is not set
# CONFIG_DEBUG_STACK_USAGE is not set
# CONFIG_DEBUG_PAGEALLOC is not set
# CONFIG_CODE_PATCHING_SELFTEST is not set
# CONFIG_FTR_FIXUP_SELFTEST is not set
# CONFIG_MSI_BITMAP_SELFTEST is not set
# CONFIG_XMON is not set
# CONFIG_IRQSTACKS is not set
# CONFIG_BDI_SWITCH is not set
# CONFIG_PPC_EARLY_DEBUG is not set

#
# Security options
#
# CONFIG_KEYS is not set
# CONFIG_SECURITY is not set
# CONFIG_SECURITYFS is not set
# CONFIG_SECURITY_FILE_CAPABILITIES is not set
CONFIG_CRYPTO=y

#
# Crypto core or helper
#
# CONFIG_CRYPTO_FIPS is not set
# CONFIG_CRYPTO_MANAGER is not set
# CONFIG_CRYPTO_MANAGER2 is not set
# CONFIG_CRYPTO_GF128MUL is not set
# CONFIG_CRYPTO_NULL is not set
# CONFIG_CRYPTO_CRYPTD is not set
# CONFIG_CRYPTO_AUTHENC is not set
# CONFIG_CRYPTO_TEST is not set

#
# Authenticated Encryption with Associated Data
#
# CONFIG_CRYPTO_CCM is not set
# CONFIG_CRYPTO_GCM is not set
# CONFIG_CRYPTO_SEQIV is not set

#
# Block modes
#
# CONFIG_CRYPTO_CBC is not set
# CONFIG_CRYPTO_CTR is not set
# CONFIG_CRYPTO_CTS is not set
# CONFIG_CRYPTO_ECB is not set
# CONFIG_CRYPTO_LRW is not set
# CONFIG_CRYPTO_PCBC is not set
# CONFIG_CRYPTO_XTS is not set

#
# Hash modes
#
# CONFIG_CRYPTO_HMAC is not set
# CONFIG_CRYPTO_XCBC is not set

#
# Digest
#
# CONFIG_CRYPTO_CRC32C is not set
# CONFIG_CRYPTO_MD4 is not set
# CONFIG_CRYPTO_MD5 is not set
# CONFIG_CRYPTO_MICHAEL_MIC is not set
# CONFIG_CRYPTO_RMD128 is not set
# CONFIG_CRYPTO_RMD160 is not set
# CONFIG_CRYPTO_RMD256 is not set
# CONFIG_CRYPTO_RMD320 is not set
# CONFIG_CRYPTO_SHA1 is not set
# CONFIG_CRYPTO_SHA256 is not set
# CONFIG_CRYPTO_SHA512 is not set
# CONFIG_CRYPTO_TGR192 is not set
# CONFIG_CRYPTO_WP512 is not set

#
# Ciphers
#
# CONFIG_CRYPTO_AES is not set
# CONFIG_CRYPTO_ANUBIS is not set
# CONFIG_CRYPTO_ARC4 is not set
# CONFIG_CRYPTO_BLOWFISH is not set
# CONFIG_CRYPTO_CAMELLIA is not set
# CONFIG_CRYPTO_CAST5 is not set
# CONFIG_CRYPTO_CAST6 is not set
# CONFIG_CRYPTO_DES is not set
# CONFIG_CRYPTO_FCRYPT is not set
# CONFIG_CRYPTO_KHAZAD is not set
# CONFIG_CRYPTO_SALSA20 is not set
# CONFIG_CRYPTO_SEED is not set
# CONFIG_CRYPTO_SERPENT is not set
# CONFIG_CRYPTO_TEA is not set
# CONFIG_CRYPTO_TWOFISH is not set

#
# Compression
#
# CONFIG_CRYPTO_DEFLATE is not set
# CONFIG_CRYPTO_LZO is not set

#
# Random Number Generation
#
# CONFIG_CRYPTO_ANSI_CPRNG is not set
CONFIG_CRYPTO_HW=y
# CONFIG_CRYPTO_DEV_HIFN_795X is not set
# CONFIG_CRYPTO_DEV_TALITOS is not set
# CONFIG_PPC_CLOCK is not set
# CONFIG_VIRTUALIZATION is not set<|MERGE_RESOLUTION|>--- conflicted
+++ resolved
@@ -1,12 +1,7 @@
 #
 # Automatically generated make config: don't edit
-<<<<<<< HEAD
-# Linux kernel version: 2.6.29-rc2
-# Mon Jan 26 15:36:20 2009
-=======
 # Linux kernel version: 2.6.29-rc7
 # Mon Mar 16 09:03:28 2009
->>>>>>> 6574612f
 #
 # CONFIG_PPC64 is not set
 
@@ -27,10 +22,7 @@
 # CONFIG_PHYS_64BIT is not set
 CONFIG_SPE=y
 CONFIG_PPC_MMU_NOHASH=y
-<<<<<<< HEAD
-=======
 CONFIG_PPC_BOOK3E_MMU=y
->>>>>>> 6574612f
 # CONFIG_PPC_MM_SLICES is not set
 # CONFIG_SMP is not set
 CONFIG_PPC32=y
@@ -170,14 +162,6 @@
 # CONFIG_DEFAULT_CFQ is not set
 # CONFIG_DEFAULT_NOOP is not set
 CONFIG_DEFAULT_IOSCHED="anticipatory"
-<<<<<<< HEAD
-CONFIG_CLASSIC_RCU=y
-# CONFIG_TREE_RCU is not set
-# CONFIG_PREEMPT_RCU is not set
-# CONFIG_TREE_RCU_TRACE is not set
-# CONFIG_PREEMPT_RCU_TRACE is not set
-=======
->>>>>>> 6574612f
 # CONFIG_FREEZER is not set
 
 #
@@ -265,10 +249,7 @@
 CONFIG_PPC_4K_PAGES=y
 # CONFIG_PPC_16K_PAGES is not set
 # CONFIG_PPC_64K_PAGES is not set
-<<<<<<< HEAD
-=======
 # CONFIG_PPC_256K_PAGES is not set
->>>>>>> 6574612f
 CONFIG_FORCE_MAX_ZONEORDER=11
 CONFIG_PROC_DEVICETREE=y
 # CONFIG_CMDLINE_BOOL is not set
@@ -390,16 +371,7 @@
 # CONFIG_BT is not set
 # CONFIG_AF_RXRPC is not set
 # CONFIG_PHONET is not set
-<<<<<<< HEAD
-CONFIG_WIRELESS=y
-# CONFIG_CFG80211 is not set
-CONFIG_WIRELESS_OLD_REGULATORY=y
-# CONFIG_WIRELESS_EXT is not set
-# CONFIG_LIB80211 is not set
-# CONFIG_MAC80211 is not set
-=======
 # CONFIG_WIRELESS is not set
->>>>>>> 6574612f
 # CONFIG_WIMAX is not set
 # CONFIG_RFKILL is not set
 # CONFIG_NET_9P is not set
@@ -507,15 +479,6 @@
 
 #
 # LPDDR flash memory drivers
-<<<<<<< HEAD
-#
-# CONFIG_MTD_LPDDR is not set
-# CONFIG_MTD_QINFO_PROBE is not set
-
-#
-# UBI - Unsorted block images
-=======
->>>>>>> 6574612f
 #
 # CONFIG_MTD_LPDDR is not set
 
@@ -552,64 +515,6 @@
 # CONFIG_ENCLOSURE_SERVICES is not set
 # CONFIG_HP_ILO is not set
 # CONFIG_C2PORT is not set
-<<<<<<< HEAD
-CONFIG_HAVE_IDE=y
-CONFIG_IDE=y
-
-#
-# Please see Documentation/ide/ide.txt for help/info on IDE drives
-#
-CONFIG_IDE_TIMINGS=y
-# CONFIG_BLK_DEV_IDE_SATA is not set
-CONFIG_IDE_GD=y
-CONFIG_IDE_GD_ATA=y
-# CONFIG_IDE_GD_ATAPI is not set
-# CONFIG_BLK_DEV_IDECD is not set
-# CONFIG_BLK_DEV_IDETAPE is not set
-# CONFIG_IDE_TASK_IOCTL is not set
-CONFIG_IDE_PROC_FS=y
-
-#
-# IDE chipset support/bugfixes
-#
-# CONFIG_BLK_DEV_PLATFORM is not set
-CONFIG_BLK_DEV_IDEDMA_SFF=y
-
-#
-# PCI IDE chipsets support
-#
-CONFIG_BLK_DEV_IDEPCI=y
-CONFIG_IDEPCI_PCIBUS_ORDER=y
-# CONFIG_BLK_DEV_OFFBOARD is not set
-CONFIG_BLK_DEV_GENERIC=y
-# CONFIG_BLK_DEV_OPTI621 is not set
-CONFIG_BLK_DEV_IDEDMA_PCI=y
-# CONFIG_BLK_DEV_AEC62XX is not set
-# CONFIG_BLK_DEV_ALI15X3 is not set
-# CONFIG_BLK_DEV_AMD74XX is not set
-# CONFIG_BLK_DEV_CMD64X is not set
-# CONFIG_BLK_DEV_TRIFLEX is not set
-# CONFIG_BLK_DEV_CS5520 is not set
-# CONFIG_BLK_DEV_CS5530 is not set
-# CONFIG_BLK_DEV_HPT366 is not set
-# CONFIG_BLK_DEV_JMICRON is not set
-# CONFIG_BLK_DEV_SC1200 is not set
-# CONFIG_BLK_DEV_PIIX is not set
-# CONFIG_BLK_DEV_IT8172 is not set
-# CONFIG_BLK_DEV_IT8213 is not set
-# CONFIG_BLK_DEV_IT821X is not set
-# CONFIG_BLK_DEV_NS87415 is not set
-# CONFIG_BLK_DEV_PDC202XX_OLD is not set
-# CONFIG_BLK_DEV_PDC202XX_NEW is not set
-# CONFIG_BLK_DEV_SVWKS is not set
-# CONFIG_BLK_DEV_SIIMAGE is not set
-# CONFIG_BLK_DEV_SL82C105 is not set
-# CONFIG_BLK_DEV_SLC90E66 is not set
-# CONFIG_BLK_DEV_TRM290 is not set
-CONFIG_BLK_DEV_VIA82CXXX=y
-# CONFIG_BLK_DEV_TC86C001 is not set
-CONFIG_BLK_DEV_IDEDMA=y
-=======
 
 #
 # EEPROM support
@@ -619,7 +524,6 @@
 # CONFIG_EEPROM_93CX6 is not set
 CONFIG_HAVE_IDE=y
 # CONFIG_IDE is not set
->>>>>>> 6574612f
 
 #
 # SCSI device support
@@ -878,11 +782,6 @@
 # Miscellaneous I2C Chip support
 #
 # CONFIG_DS1682 is not set
-<<<<<<< HEAD
-# CONFIG_EEPROM_AT24 is not set
-# CONFIG_EEPROM_LEGACY is not set
-=======
->>>>>>> 6574612f
 # CONFIG_SENSORS_PCF8574 is not set
 # CONFIG_PCF8575 is not set
 # CONFIG_SENSORS_PCA9539 is not set
@@ -1021,30 +920,7 @@
 # Special HID drivers
 #
 CONFIG_HID_COMPAT=y
-<<<<<<< HEAD
-CONFIG_USB_SUPPORT=y
-CONFIG_USB_ARCH_HAS_HCD=y
-CONFIG_USB_ARCH_HAS_OHCI=y
-CONFIG_USB_ARCH_HAS_EHCI=y
-# CONFIG_USB is not set
-# CONFIG_USB_OTG_WHITELIST is not set
-# CONFIG_USB_OTG_BLACKLIST_HUB is not set
-
-#
-# Enable Host or Gadget support to see Inventra options
-#
-
-#
-# NOTE: USB_STORAGE depends on SCSI but BLK_DEV_SD may also be needed;
-#
-# CONFIG_USB_GADGET is not set
-
-#
-# OTG and related infrastructure
-#
-=======
 # CONFIG_USB_SUPPORT is not set
->>>>>>> 6574612f
 # CONFIG_UWB is not set
 # CONFIG_MMC is not set
 # CONFIG_MEMSTICK is not set
@@ -1291,10 +1167,7 @@
 # CONFIG_LATENCYTOP is not set
 CONFIG_SYSCTL_SYSCALL_CHECK=y
 CONFIG_HAVE_FUNCTION_TRACER=y
-<<<<<<< HEAD
-=======
 CONFIG_HAVE_FUNCTION_GRAPH_TRACER=y
->>>>>>> 6574612f
 CONFIG_HAVE_DYNAMIC_FTRACE=y
 CONFIG_HAVE_FTRACE_MCOUNT_RECORD=y
 
