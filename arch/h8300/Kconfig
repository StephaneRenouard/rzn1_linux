--- conflicted
+++ resolved
@@ -3,10 +3,7 @@
 	default y
 	select HAVE_IDE
 	select HAVE_GENERIC_HARDIRQS
-<<<<<<< HEAD
-=======
 	select HAVE_UID16
->>>>>>> 4a8e43fe
 	select ARCH_WANT_IPC_PARSE_VERSION
 	select GENERIC_IRQ_SHOW
 	select GENERIC_CPU_DEVICES
