/*
 * Memory-mapped interface driver for DW SPI Core
 *
 * Copyright (c) 2010, Octasic semiconductor.
 *
 * DMA parts copied from spi-dw-mid.c:
 * Copyright (c) 2009, 2014 Intel Corporation.
 *
 * This program is free software; you can redistribute it and/or modify it
 * under the terms and conditions of the GNU General Public License,
 * version 2, as published by the Free Software Foundation.
 */

#include <linux/clk.h>
#include <linux/delay.h>
#include <linux/dmaengine.h>
#include <linux/err.h>
#include <linux/interrupt.h>
#include <linux/platform_device.h>
#include <linux/slab.h>
#include <linux/spi/spi.h>
#include <linux/scatterlist.h>
#include <linux/module.h>
#include <linux/of.h>
#include <linux/of_gpio.h>
#include <linux/of_platform.h>
#include <linux/property.h>
#include <linux/platform_data/dma-dw.h>

#include "spi-dw.h"

#define DRIVER_NAME "dw_spi_mmio"

struct dw_spi_mmio {
	struct dw_spi  dws;
	struct clk     *clk;
	struct device  *dw_spi_dev;
	struct delayed_work	work;
	struct workqueue_struct *work_queue;
};

#define RX_BUSY		0
#define TX_BUSY		1

static int mmio_spi_dma_init(struct dw_spi *dws)
{
	struct dw_spi_mmio *dwsmmio = dws->priv;
	struct device *dev = dwsmmio->dw_spi_dev;
	int ret;

	/* RX */
	dws->rxchan = dma_request_slave_channel_reason(dev, "rx");
	if (IS_ERR(dws->rxchan))
		return PTR_ERR(dws->rxchan);

	dev_info(dev, "DMA channel RX %s\n", dma_chan_name(dws->rxchan));
	dws->master->dma_rx = dws->rxchan;

	/* TX */
	dws->txchan = dma_request_slave_channel_reason(dev, "tx");
	if (IS_ERR(dws->txchan)) {
		ret = PTR_ERR(dws->txchan);
		goto err_rx;
	}

	dev_info(dev, "DMA channel TX %s\n", dma_chan_name(dws->txchan));
	dws->master->dma_tx = dws->txchan;

	dws->dma_inited = 1;
	return 0;

err_rx:
	dma_release_channel(dws->rxchan);
	return ret;
}

static void mmio_spi_dma_exit(struct dw_spi *dws)
{
	if (!dws->dma_inited)
		return;

	dmaengine_terminate_all(dws->txchan);
	dma_release_channel(dws->txchan);

	dmaengine_terminate_all(dws->rxchan);
	dma_release_channel(dws->rxchan);
}

static irqreturn_t dma_transfer(struct dw_spi *dws)
{
	u16 irq_status = dw_readl(dws, DW_SPI_ISR);

	if (!irq_status)
		return IRQ_NONE;

	dw_readl(dws, DW_SPI_ICR);
	spi_reset_chip(dws);

	dev_err(&dws->master->dev, "%s: FIFO overrun/underrun\n", __func__);
	if (irq_status & SPI_INT_TXEI)
		dev_err(&dws->master->dev, "%s: Tx FIFO underrun\n", __func__);
	if (irq_status & SPI_INT_TXOI)
		dev_err(&dws->master->dev, "%s: Tx FIFO overrun\n", __func__);
	if (irq_status & SPI_INT_RXUI)
		dev_err(&dws->master->dev, "%s: Rx FIFO underrun\n", __func__);
	if (irq_status & SPI_INT_RXOI)
		dev_err(&dws->master->dev, "%s: Rx FIFO overrun\n", __func__);
	if (irq_status & SPI_INT_RXFI)
		dev_err(&dws->master->dev, "%s: Rx FIFO full\n", __func__);
	dws->master->cur_msg->status = -EIO;
	spi_finalize_current_transfer(dws->master);
	return IRQ_HANDLED;
}

static bool mmio_spi_can_dma(struct spi_master *master, struct spi_device *spi,
		struct spi_transfer *xfer)
{
	struct dw_spi *dws = spi_master_get_devdata(master);

	if (!dws->dma_inited)
		return false;

	return xfer->len > dws->fifo_len;
}

static enum dma_slave_buswidth convert_dma_width(u32 dma_width)
{
	if (dma_width == 1)
		return DMA_SLAVE_BUSWIDTH_1_BYTE;
	else if (dma_width == 2)
		return DMA_SLAVE_BUSWIDTH_2_BYTES;

	return DMA_SLAVE_BUSWIDTH_UNDEFINED;
}

static void dma_tx_complete_work(struct work_struct *work)
{
	struct dw_spi_mmio *dwsmmio =
		container_of(work, struct dw_spi_mmio, work.work);
	struct dw_spi *dws = &dwsmmio->dws;

	spi_finalize_current_transfer(dws->master);
}

/*
 * dws->dma_chan_busy is set before the dma transfer starts, callback for tx
 * channel will clear a corresponding bit.
 */
static void dw_spi_dma_tx_done(void *arg)
{
	struct dw_spi *dws = arg;
	struct dw_spi_mmio *dwsmmio = dws->priv;
	u32 delay;
	u32 words_to_tx;

	clear_bit(TX_BUSY, &dws->dma_chan_busy);
	if (test_bit(RX_BUSY, &dws->dma_chan_busy))
		return;

	/*
	 * Although the DMA is complete, the SPI transaction on the wire is not!
	 * DMA writes to the SPI FIFO and so we need to wait until the FIFO has
	 * been drained and shifted out.
	 */
	words_to_tx = dw_readl(dws, DW_SPI_TXFLR);

	/* Calc time until the data has been put on the wire (in us) */
	delay = 1000000 / (dws->max_freq / dw_readl(dws, DW_SPI_BAUDR));
	delay *= words_to_tx;
	delay *= (8 * dws->dma_width) + 2; /* 8 bits per byte + 2 for framing */

	/*
	 * At 500KHz SPI clock, this delay is 320us and we are in atomic
	 * context. Therefore, we defer this to a workqueue.
	 * Arbitary threshold where it is better to just delay.
	 */
	if (delay <= 20) {
		udelay(delay);
		spi_finalize_current_transfer(dws->master);
	} else {
		queue_delayed_work(dwsmmio->work_queue,
				&dwsmmio->work, usecs_to_jiffies(delay) + 1);
	}
}

static struct dma_async_tx_descriptor *dw_spi_dma_prepare_tx(struct dw_spi *dws,
		struct spi_transfer *xfer)
{
<<<<<<< HEAD
	struct dma_slave_config txconf;
=======
	struct dma_slave_config txconf = {
		.direction = DMA_MEM_TO_DEV,
		.dst_addr = dws->dma_addr,
		.dst_maxburst = dws->fifo_len / 2,
		.dst_addr_width = convert_dma_width(dws->dma_width),
		.device_fc = false,
	};
>>>>>>> 29c797e9
	struct dma_async_tx_descriptor *txdesc;
	u32 val = 0;

	if (!xfer->tx_buf)
		return NULL;

<<<<<<< HEAD
	txconf.direction = DMA_MEM_TO_DEV;
	txconf.dst_addr = dws->dma_addr;
	txconf.dst_maxburst = dws->fifo_len / 2;
	txconf.src_maxburst = 4;
	txconf.dst_addr_width = convert_dma_width(dws->dma_width);
	txconf.device_fc = false;

=======
>>>>>>> 29c797e9
#ifdef CONFIG_SPI_DW_RZN1
	txconf.device_fc = true;

	/* The DMAC uses the maxburst size if the transfer is bigger than it */
	if (txconf.dst_maxburst == 1)
		val |= SPI_xDMACR_1_WORD_BURST;
	else if (txconf.dst_maxburst == 4)
		val |= SPI_xDMACR_4_WORD_BURST;
	else if (txconf.dst_maxburst == 8)
		val |= SPI_xDMACR_8_WORD_BURST;
	dw_writel(dws, DW_SPI_TDMACR, val);

	/* Block size */
	val |= (xfer->len / dws->dma_width) << SPI_xDMACR_BLK_SIZE_OFFSET;

	val |= SPI_xDMACR_DMA_EN;
	dw_writel(dws, DW_SPI_TDMACR, val);
#endif

	dmaengine_slave_config(dws->txchan, &txconf);

	txdesc = dmaengine_prep_slave_sg(dws->txchan,
				xfer->tx_sg.sgl,
				xfer->tx_sg.nents,
				DMA_MEM_TO_DEV,
				DMA_PREP_INTERRUPT | DMA_CTRL_ACK);
	if (!txdesc)
		return NULL;

	txdesc->callback = dw_spi_dma_tx_done;
	txdesc->callback_param = dws;

	return txdesc;
}

/*
 * dws->dma_chan_busy is set before the dma transfer starts, callback for rx
 * channel will clear a corresponding bit.
 */
static void dw_spi_dma_rx_done(void *arg)
{
	struct dw_spi *dws = arg;

	clear_bit(RX_BUSY, &dws->dma_chan_busy);
	if (test_bit(TX_BUSY, &dws->dma_chan_busy))
		return;
	spi_finalize_current_transfer(dws->master);
}

static struct dma_async_tx_descriptor *dw_spi_dma_prepare_rx(struct dw_spi *dws,
		struct spi_transfer *xfer)
{
<<<<<<< HEAD
	struct dma_slave_config rxconf;
=======
	struct dma_slave_config rxconf = {
		.direction = DMA_DEV_TO_MEM,
		.src_addr = dws->dma_addr,
		.src_maxburst = dws->fifo_len / 2,
		.src_addr_width = convert_dma_width(dws->dma_width),
		.device_fc = false,
	};
>>>>>>> 29c797e9
	struct dma_async_tx_descriptor *rxdesc;
	u32 val = 0;

	if (!xfer->rx_buf)
		return NULL;

<<<<<<< HEAD
	rxconf.direction = DMA_DEV_TO_MEM;
	rxconf.src_addr = dws->dma_addr;
	rxconf.src_maxburst = dws->fifo_len / 2;
	rxconf.dst_maxburst = 4;
	rxconf.src_addr_width = convert_dma_width(dws->dma_width);
	rxconf.device_fc = false;

=======
>>>>>>> 29c797e9
#ifdef CONFIG_SPI_DW_RZN1
	rxconf.device_fc = true;

	/* The DMAC uses the maxburst size if the transfer is bigger than it */
	if (rxconf.src_maxburst == 1)
		val |= SPI_xDMACR_1_WORD_BURST;
	else if (rxconf.src_maxburst == 4)
		val |= SPI_xDMACR_4_WORD_BURST;
	else if (rxconf.src_maxburst == 8)
		val |= SPI_xDMACR_8_WORD_BURST;
	dw_writel(dws, DW_SPI_RDMACR, val);

	/* Block size */
	val |= (xfer->len / dws->dma_width) << SPI_xDMACR_BLK_SIZE_OFFSET;

	val |= SPI_xDMACR_DMA_EN;
	dw_writel(dws, DW_SPI_RDMACR, val);
#endif

	dmaengine_slave_config(dws->rxchan, &rxconf);

	rxdesc = dmaengine_prep_slave_sg(dws->rxchan,
				xfer->rx_sg.sgl,
				xfer->rx_sg.nents,
				DMA_DEV_TO_MEM,
				DMA_PREP_INTERRUPT | DMA_CTRL_ACK);
	if (!rxdesc)
		return NULL;

	rxdesc->callback = dw_spi_dma_rx_done;
	rxdesc->callback_param = dws;

	return rxdesc;
}

static int mmio_spi_dma_setup(struct dw_spi *dws, struct spi_transfer *xfer)
{
	u16 dma_ctrl = 0;
	u32 cr0;

	/* watermarks for initiating DMA requests, both set to half the FIFO */
	dw_writel(dws, DW_SPI_DMARDLR, (dws->fifo_len / 2) - 1);
	dw_writel(dws, DW_SPI_DMATDLR, dws->fifo_len / 2);

	/* Always enable tx */
	dma_ctrl |= SPI_DMA_TDMAE;
	if (xfer->rx_buf)
		dma_ctrl |= SPI_DMA_RDMAE;
	dw_writel(dws, DW_SPI_DMACR, dma_ctrl);

	/* If tx only, set transfer mode to avoid data in the rx fifo */
	cr0 = dw_readl(dws, DW_SPI_CTRL0);
	cr0 &= ~SPI_TMOD_MASK;
	if (!xfer->rx_buf)
		cr0 |= (SPI_TMOD_TO << SPI_TMOD_OFFSET);
	else
		cr0 |= (SPI_TMOD_TR << SPI_TMOD_OFFSET);
	dw_writel(dws, DW_SPI_CTRL0, cr0);

	/* Set the interrupt mask */
	spi_umask_intr(dws, SPI_INT_TXOI | SPI_INT_RXUI | SPI_INT_RXOI);

	dws->transfer_handler = dma_transfer;

	return 0;
}

static int mmio_spi_dma_transfer(struct dw_spi *dws, struct spi_transfer *xfer)
{
	struct dma_async_tx_descriptor *txdesc, *rxdesc;

	/* Prepare the TX dma transfer */
	txdesc = dw_spi_dma_prepare_tx(dws, xfer);

	/* Prepare the RX dma transfer */
	rxdesc = dw_spi_dma_prepare_rx(dws, xfer);

	/* rx must be started before tx due to spi instinct */
	if (rxdesc) {
		set_bit(RX_BUSY, &dws->dma_chan_busy);
		dmaengine_submit(rxdesc);
		dma_async_issue_pending(dws->rxchan);
	}

	if (txdesc) {
		set_bit(TX_BUSY, &dws->dma_chan_busy);
		dmaengine_submit(txdesc);
		dma_async_issue_pending(dws->txchan);
	}

	return 0;
}

static void mmio_spi_dma_stop(struct dw_spi *dws)
{
	if (test_bit(TX_BUSY, &dws->dma_chan_busy)) {
		dmaengine_terminate_all(dws->txchan);
		clear_bit(TX_BUSY, &dws->dma_chan_busy);
	}
	if (test_bit(RX_BUSY, &dws->dma_chan_busy)) {
		dmaengine_terminate_all(dws->rxchan);
		clear_bit(RX_BUSY, &dws->dma_chan_busy);
	}
}

static struct dw_spi_dma_ops mmio_dma_ops = {
	.dma_init	= mmio_spi_dma_init,
	.dma_exit	= mmio_spi_dma_exit,
	.dma_setup	= mmio_spi_dma_setup,
	.can_dma	= mmio_spi_can_dma,
	.dma_transfer	= mmio_spi_dma_transfer,
	.dma_stop	= mmio_spi_dma_stop,
};

static int dw_spi_mmio_probe(struct platform_device *pdev)
{
	struct dw_spi_mmio *dwsmmio;
	struct dw_spi *dws;
	struct resource *mem;
	int ret;
	int num_cs;

	dwsmmio = devm_kzalloc(&pdev->dev, sizeof(struct dw_spi_mmio),
			GFP_KERNEL);
	if (!dwsmmio)
		return -ENOMEM;

	dws = &dwsmmio->dws;

	/* Get basic io resource and map it */
	mem = platform_get_resource(pdev, IORESOURCE_MEM, 0);
	dws->regs = devm_ioremap_resource(&pdev->dev, mem);
	if (IS_ERR(dws->regs)) {
		dev_err(&pdev->dev, "SPI region map failed\n");
		return PTR_ERR(dws->regs);
	}

	dws->irq = platform_get_irq(pdev, 0);
	if (dws->irq < 0) {
		dev_err(&pdev->dev, "no irq resource?\n");
		return dws->irq; /* -ENXIO */
	}

	dwsmmio->clk = devm_clk_get(&pdev->dev, NULL);
	if (IS_ERR(dwsmmio->clk))
		return PTR_ERR(dwsmmio->clk);
	ret = clk_prepare_enable(dwsmmio->clk);
	if (ret)
		return ret;

	dws->bus_num = pdev->id;

	dws->max_freq = clk_get_rate(dwsmmio->clk);

	device_property_read_u32(&pdev->dev, "reg-io-width", &dws->reg_io_width);

	num_cs = 4;

	device_property_read_u32(&pdev->dev, "num-cs", &num_cs);

	dws->num_cs = num_cs;

#ifdef CONFIG_SPI_DW_RZN1
	/* default to sw mode on that platform, the HW mode is next to useless
	 * for most purposes */
	dws->mode = (1 << dws->num_cs) -1;
	if (pdev->dev.of_node) {
		struct device_node *child = NULL;

		of_property_read_u32(pdev->dev.of_node,
			"renesas,rzn1-cs-mode", &dws->mode);
		/* Also check the mode in each of the separate child nodes */
		for_each_available_child_of_node(pdev->dev.of_node, child) {
			u32 addr;
			int ret = of_property_read_u32(child, "reg", &addr);

			if (ret || addr >= dws->num_cs) {
				dev_warn(&pdev->dev, "invalid slave %s",
					child->name);
				continue;
			}
			if (of_property_read_bool(child, "renesas,rzn1-cs-sw"))
				dws->mode |= (1 << addr);
			if (of_property_read_bool(child, "renesas,rzn1-cs-hw"))
				dws->mode &= ~(1 << addr);
		}
	}
#endif

	if (pdev->dev.of_node) {
		int i;

		for (i = 0; i < dws->num_cs; i++) {
			int cs_gpio = of_get_named_gpio(pdev->dev.of_node,
					"cs-gpios", i);

			if (cs_gpio == -EPROBE_DEFER) {
				ret = cs_gpio;
				goto out;
			}

			if (gpio_is_valid(cs_gpio)) {
				ret = devm_gpio_request(&pdev->dev, cs_gpio,
						dev_name(&pdev->dev));
				if (ret)
					goto out;
			}
		}
	}

	dwsmmio->dw_spi_dev = &pdev->dev;
	dws->priv = dwsmmio;
	dws->paddr = (unsigned long)(mem->start);
	dws->dma_ops = &mmio_dma_ops;

	INIT_DELAYED_WORK(&dwsmmio->work, dma_tx_complete_work);
	dwsmmio->work_queue = create_singlethread_workqueue(dev_name(&pdev->dev));
	if (!dwsmmio->work_queue) {
		dev_err(&pdev->dev, "failed to create workqueue\n");
		ret = -ENOMEM;
		goto out;
	}

	ret = dw_spi_add_host(&pdev->dev, dws);
	if (ret)
		goto out;

	/* DMA requires tx whilst doing an rx */
	dws->master->flags = SPI_MASTER_MUST_TX;

	platform_set_drvdata(pdev, dwsmmio);
	return 0;

out:
	clk_disable_unprepare(dwsmmio->clk);
	return ret;
}

static int dw_spi_mmio_remove(struct platform_device *pdev)
{
	struct dw_spi_mmio *dwsmmio = platform_get_drvdata(pdev);

	dw_spi_remove_host(&dwsmmio->dws);
	clk_disable_unprepare(dwsmmio->clk);

	return 0;
}

static const struct of_device_id dw_spi_mmio_of_match[] = {
	{ .compatible = "snps,dw-apb-ssi", },
	{ /* end of table */}
};
MODULE_DEVICE_TABLE(of, dw_spi_mmio_of_match);

static struct platform_driver dw_spi_mmio_driver = {
	.probe		= dw_spi_mmio_probe,
	.remove		= dw_spi_mmio_remove,
	.driver		= {
		.name	= DRIVER_NAME,
		.of_match_table = dw_spi_mmio_of_match,
	},
};
module_platform_driver(dw_spi_mmio_driver);

MODULE_AUTHOR("Jean-Hugues Deschenes <jean-hugues.deschenes@octasic.com>");
MODULE_DESCRIPTION("Memory-mapped I/O interface driver for DW SPI Core");
MODULE_LICENSE("GPL v2");<|MERGE_RESOLUTION|>--- conflicted
+++ resolved
@@ -186,9 +186,6 @@
 static struct dma_async_tx_descriptor *dw_spi_dma_prepare_tx(struct dw_spi *dws,
 		struct spi_transfer *xfer)
 {
-<<<<<<< HEAD
-	struct dma_slave_config txconf;
-=======
 	struct dma_slave_config txconf = {
 		.direction = DMA_MEM_TO_DEV,
 		.dst_addr = dws->dma_addr,
@@ -196,23 +193,12 @@
 		.dst_addr_width = convert_dma_width(dws->dma_width),
 		.device_fc = false,
 	};
->>>>>>> 29c797e9
 	struct dma_async_tx_descriptor *txdesc;
 	u32 val = 0;
 
 	if (!xfer->tx_buf)
 		return NULL;
 
-<<<<<<< HEAD
-	txconf.direction = DMA_MEM_TO_DEV;
-	txconf.dst_addr = dws->dma_addr;
-	txconf.dst_maxburst = dws->fifo_len / 2;
-	txconf.src_maxburst = 4;
-	txconf.dst_addr_width = convert_dma_width(dws->dma_width);
-	txconf.device_fc = false;
-
-=======
->>>>>>> 29c797e9
 #ifdef CONFIG_SPI_DW_RZN1
 	txconf.device_fc = true;
 
@@ -265,9 +251,6 @@
 static struct dma_async_tx_descriptor *dw_spi_dma_prepare_rx(struct dw_spi *dws,
 		struct spi_transfer *xfer)
 {
-<<<<<<< HEAD
-	struct dma_slave_config rxconf;
-=======
 	struct dma_slave_config rxconf = {
 		.direction = DMA_DEV_TO_MEM,
 		.src_addr = dws->dma_addr,
@@ -275,23 +258,12 @@
 		.src_addr_width = convert_dma_width(dws->dma_width),
 		.device_fc = false,
 	};
->>>>>>> 29c797e9
 	struct dma_async_tx_descriptor *rxdesc;
 	u32 val = 0;
 
 	if (!xfer->rx_buf)
 		return NULL;
 
-<<<<<<< HEAD
-	rxconf.direction = DMA_DEV_TO_MEM;
-	rxconf.src_addr = dws->dma_addr;
-	rxconf.src_maxburst = dws->fifo_len / 2;
-	rxconf.dst_maxburst = 4;
-	rxconf.src_addr_width = convert_dma_width(dws->dma_width);
-	rxconf.device_fc = false;
-
-=======
->>>>>>> 29c797e9
 #ifdef CONFIG_SPI_DW_RZN1
 	rxconf.device_fc = true;
 
