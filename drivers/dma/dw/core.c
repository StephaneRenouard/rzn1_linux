/*
 * Core driver for the Synopsys DesignWare DMA Controller
 *
 * Copyright (C) 2007-2008 Atmel Corporation
 * Copyright (C) 2010-2011 ST Microelectronics
 * Copyright (C) 2013 Intel Corporation
 *
 * This program is free software; you can redistribute it and/or modify
 * it under the terms of the GNU General Public License version 2 as
 * published by the Free Software Foundation.
 */

#include <linux/bitops.h>
#include <linux/delay.h>
#include <linux/dmaengine.h>
#include <linux/dma-mapping.h>
#include <linux/dmapool.h>
#include <linux/err.h>
#include <linux/init.h>
#include <linux/interrupt.h>
#include <linux/io.h>
#include <linux/mm.h>
#include <linux/module.h>
#include <linux/slab.h>
#include <linux/pm_runtime.h>

#include "../dmaengine.h"
#include "internal.h"

/*
 * This supports the Synopsys "DesignWare AHB Central DMA Controller",
 * (DW_ahb_dmac) which is used with various AMBA 2.0 systems (not all
 * of which use ARM any more).  See the "Databook" from Synopsys for
 * information beyond what licensees probably provide.
 *
 * The driver has been tested with the Atmel AT32AP7000, which does not
 * support descriptor writeback.
 */

#define DWC_DEFAULT_CTLLO(_chan) ({				\
		struct dw_dma_chan *_dwc = to_dw_dma_chan(_chan);	\
		struct dma_slave_config	*_sconfig = &_dwc->dma_sconfig;	\
		bool _is_slave = is_slave_direction(_dwc->direction);	\
		u8 _smsize = _is_slave ? _sconfig->src_maxburst :	\
			DW_DMA_MSIZE_16;			\
		u8 _dmsize = _is_slave ? _sconfig->dst_maxburst :	\
			DW_DMA_MSIZE_16;			\
		u8 _dms = (_dwc->direction == DMA_MEM_TO_DEV) ?		\
			_dwc->dws.p_master : _dwc->dws.m_master;	\
		u8 _sms = (_dwc->direction == DMA_DEV_TO_MEM) ?		\
			_dwc->dws.p_master : _dwc->dws.m_master;	\
								\
		(DWC_CTLL_DST_MSIZE(_dmsize)			\
		 | DWC_CTLL_SRC_MSIZE(_smsize)			\
		 | DWC_CTLL_LLP_D_EN				\
		 | DWC_CTLL_LLP_S_EN				\
		 | DWC_CTLL_DMS(_dms)				\
		 | DWC_CTLL_SMS(_sms));				\
	})

/* The set of bus widths supported by the DMA controller */
#define DW_DMA_BUSWIDTHS			  \
	BIT(DMA_SLAVE_BUSWIDTH_UNDEFINED)	| \
	BIT(DMA_SLAVE_BUSWIDTH_1_BYTE)		| \
	BIT(DMA_SLAVE_BUSWIDTH_2_BYTES)		| \
	BIT(DMA_SLAVE_BUSWIDTH_4_BYTES)

/*----------------------------------------------------------------------*/

static struct device *chan2dev(struct dma_chan *chan)
{
	return &chan->dev->device;
}

static struct dw_desc *dwc_first_active(struct dw_dma_chan *dwc)
{
	return to_dw_desc(dwc->active_list.next);
}

static dma_cookie_t dwc_tx_submit(struct dma_async_tx_descriptor *tx)
{
	struct dw_desc		*desc = txd_to_dw_desc(tx);
	struct dw_dma_chan	*dwc = to_dw_dma_chan(tx->chan);
	dma_cookie_t		cookie;
	unsigned long		flags;

	spin_lock_irqsave(&dwc->lock, flags);
	cookie = dma_cookie_assign(tx);

	/*
	 * REVISIT: We should attempt to chain as many descriptors as
	 * possible, perhaps even appending to those already submitted
	 * for DMA. But this is hard to do in a race-free manner.
	 */

	list_add_tail(&desc->desc_node, &dwc->queue);
	spin_unlock_irqrestore(&dwc->lock, flags);
	dev_vdbg(chan2dev(tx->chan), "%s: queued %u\n",
		 __func__, desc->txd.cookie);

	return cookie;
}

static struct dw_desc *dwc_desc_get(struct dw_dma_chan *dwc)
{
	struct dw_dma *dw = to_dw_dma(dwc->chan.device);
	struct dw_desc *desc;
	dma_addr_t phys;

	desc = dma_pool_zalloc(dw->desc_pool, GFP_ATOMIC, &phys);
	if (!desc)
		return NULL;

	dwc->descs_allocated++;
	INIT_LIST_HEAD(&desc->tx_list);
	dma_async_tx_descriptor_init(&desc->txd, &dwc->chan);
	desc->txd.tx_submit = dwc_tx_submit;
	desc->txd.flags = DMA_CTRL_ACK;
	desc->txd.phys = phys;
	return desc;
}

static void dwc_desc_put(struct dw_dma_chan *dwc, struct dw_desc *desc)
{
	struct dw_dma *dw = to_dw_dma(dwc->chan.device);
	struct dw_desc *child, *_next;

	if (unlikely(!desc))
		return;

	list_for_each_entry_safe(child, _next, &desc->tx_list, desc_node) {
		list_del(&child->desc_node);
		dma_pool_free(dw->desc_pool, child, child->txd.phys);
		dwc->descs_allocated--;
	}

	dma_pool_free(dw->desc_pool, desc, desc->txd.phys);
	dwc->descs_allocated--;
}

static void dwc_initialize(struct dw_dma_chan *dwc)
{
	struct dw_dma *dw = to_dw_dma(dwc->chan.device);
	u32 cfghi = DWC_CFGH_FIFO_MODE;
	u32 cfglo = DWC_CFGL_CH_PRIOR(dwc->priority);
	bool hs_polarity = dwc->dws.hs_polarity;

	if (test_bit(DW_DMA_IS_INITIALIZED, &dwc->flags))
		return;

	cfghi |= DWC_CFGH_DST_PER(dwc->dws.dst_id);
	cfghi |= DWC_CFGH_SRC_PER(dwc->dws.src_id);

	/* Set polarity of handshake interface */
	cfglo |= hs_polarity ? DWC_CFGL_HS_DST_POL | DWC_CFGL_HS_SRC_POL : 0;

	channel_writel(dwc, CFG_LO, cfglo);
	channel_writel(dwc, CFG_HI, cfghi);

	/* Enable interrupts */
	channel_set_bit(dw, MASK.XFER, dwc->mask);
	channel_set_bit(dw, MASK.ERROR, dwc->mask);

	set_bit(DW_DMA_IS_INITIALIZED, &dwc->flags);
}

/*----------------------------------------------------------------------*/

static inline void dwc_dump_chan_regs(struct dw_dma_chan *dwc)
{
	dev_err(chan2dev(&dwc->chan),
		"  SAR: 0x%x DAR: 0x%x LLP: 0x%x CTL: 0x%x:%08x\n",
		channel_readl(dwc, SAR),
		channel_readl(dwc, DAR),
		channel_readl(dwc, LLP),
		channel_readl(dwc, CTL_HI),
		channel_readl(dwc, CTL_LO));
}

static inline void dwc_chan_disable(struct dw_dma *dw, struct dw_dma_chan *dwc)
{
	channel_clear_bit(dw, CH_EN, dwc->mask);
	while (dma_readl(dw, CH_EN) & dwc->mask)
		cpu_relax();
}

/*----------------------------------------------------------------------*/

/* Perform single block transfer */
static inline void dwc_do_single_block(struct dw_dma_chan *dwc,
				       struct dw_desc *desc)
{
	struct dw_dma	*dw = to_dw_dma(dwc->chan.device);
	u32		ctllo;

	/*
	 * Software emulation of LLP mode relies on interrupts to continue
	 * multi block transfer.
	 */
	ctllo = lli_read(desc, ctllo) | DWC_CTLL_INT_EN;

	channel_writel(dwc, SAR, lli_read(desc, sar));
	channel_writel(dwc, DAR, lli_read(desc, dar));
	channel_writel(dwc, CTL_LO, ctllo);
	channel_writel(dwc, CTL_HI, lli_read(desc, ctlhi));
	channel_set_bit(dw, CH_EN, dwc->mask);

	/* Move pointer to next descriptor */
	dwc->tx_node_active = dwc->tx_node_active->next;
}

/* Called with dwc->lock held and bh disabled */
static void dwc_dostart(struct dw_dma_chan *dwc, struct dw_desc *first)
{
	struct dw_dma	*dw = to_dw_dma(dwc->chan.device);
	u8		lms = DWC_LLP_LMS(dwc->dws.m_master);
	unsigned long	was_soft_llp;

	/* ASSERT:  channel is idle */
	if (dma_readl(dw, CH_EN) & dwc->mask) {
		dev_err(chan2dev(&dwc->chan),
			"%s: BUG: Attempted to start non-idle channel\n",
			__func__);
		dwc_dump_chan_regs(dwc);

		/* The tasklet will hopefully advance the queue... */
		return;
	}

	if (dwc->nollp) {
		was_soft_llp = test_and_set_bit(DW_DMA_IS_SOFT_LLP,
						&dwc->flags);
		if (was_soft_llp) {
			dev_err(chan2dev(&dwc->chan),
				"BUG: Attempted to start new LLP transfer inside ongoing one\n");
			return;
		}

		dwc_initialize(dwc);

		first->residue = first->total_len;
		dwc->tx_node_active = &first->tx_list;

		/* Submit first block */
		dwc_do_single_block(dwc, first);

		return;
	}

	dwc_initialize(dwc);

	channel_writel(dwc, LLP, first->txd.phys | lms);
	channel_writel(dwc, CTL_LO, DWC_CTLL_LLP_D_EN | DWC_CTLL_LLP_S_EN);
	channel_writel(dwc, CTL_HI, 0);
	channel_set_bit(dw, CH_EN, dwc->mask);
}

static void dwc_dostart_first_queued(struct dw_dma_chan *dwc)
{
	struct dw_desc *desc;

	if (list_empty(&dwc->queue))
		return;

	list_move(dwc->queue.next, &dwc->active_list);
	desc = dwc_first_active(dwc);
	dev_vdbg(chan2dev(&dwc->chan), "%s: started %u\n", __func__, desc->txd.cookie);
	dwc_dostart(dwc, desc);
}

/*----------------------------------------------------------------------*/

static void
dwc_descriptor_complete(struct dw_dma_chan *dwc, struct dw_desc *desc,
		bool callback_required)
{
	struct dma_async_tx_descriptor	*txd = &desc->txd;
	struct dw_desc			*child;
	unsigned long			flags;
	struct dmaengine_desc_callback	cb;

	dev_vdbg(chan2dev(&dwc->chan), "descriptor %u complete\n", txd->cookie);

	spin_lock_irqsave(&dwc->lock, flags);
	dma_cookie_complete(txd);
	if (callback_required)
		dmaengine_desc_get_callback(txd, &cb);
	else
		memset(&cb, 0, sizeof(cb));

	/* async_tx_ack */
	list_for_each_entry(child, &desc->tx_list, desc_node)
		async_tx_ack(&child->txd);
	async_tx_ack(&desc->txd);
	dwc_desc_put(dwc, desc);
	spin_unlock_irqrestore(&dwc->lock, flags);

	dmaengine_desc_callback_invoke(&cb, NULL);
}

static void dwc_complete_all(struct dw_dma *dw, struct dw_dma_chan *dwc)
{
	struct dw_desc *desc, *_desc;
	LIST_HEAD(list);
	unsigned long flags;

	spin_lock_irqsave(&dwc->lock, flags);
	if (dma_readl(dw, CH_EN) & dwc->mask) {
		dev_err(chan2dev(&dwc->chan),
			"BUG: XFER bit set, but channel not idle!\n");

		/* Try to continue after resetting the channel... */
		dwc_chan_disable(dw, dwc);
	}

	/*
	 * Submit queued descriptors ASAP, i.e. before we go through
	 * the completed ones.
	 */
	list_splice_init(&dwc->active_list, &list);
	dwc_dostart_first_queued(dwc);

	spin_unlock_irqrestore(&dwc->lock, flags);

	list_for_each_entry_safe(desc, _desc, &list, desc_node)
		dwc_descriptor_complete(dwc, desc, true);
}

/* Returns how many bytes were already received from source */
static inline u32 dwc_get_sent(struct dw_dma_chan *dwc)
{
	u32 ctlhi = channel_readl(dwc, CTL_HI);
	u32 ctllo = channel_readl(dwc, CTL_LO);

	return (ctlhi & DWC_CTLH_BLOCK_TS_MASK) * (1 << (ctllo >> 4 & 7));
}

static void dwc_scan_descriptors(struct dw_dma *dw, struct dw_dma_chan *dwc)
{
	dma_addr_t llp;
	struct dw_desc *desc, *_desc;
	struct dw_desc *child;
	u32 status_xfer;
	unsigned long flags;

	spin_lock_irqsave(&dwc->lock, flags);
	llp = channel_readl(dwc, LLP);
	status_xfer = dma_readl(dw, RAW.XFER);

	if (status_xfer & dwc->mask) {
		/* Everything we've submitted is done */
		dma_writel(dw, CLEAR.XFER, dwc->mask);

		if (test_bit(DW_DMA_IS_SOFT_LLP, &dwc->flags)) {
			struct list_head *head, *active = dwc->tx_node_active;

			/*
			 * We are inside first active descriptor.
			 * Otherwise something is really wrong.
			 */
			desc = dwc_first_active(dwc);

			head = &desc->tx_list;
			if (active != head) {
				/* Update residue to reflect last sent descriptor */
				if (active == head->next)
					desc->residue -= desc->len;
				else
					desc->residue -= to_dw_desc(active->prev)->len;

				child = to_dw_desc(active);

				/* Submit next block */
				dwc_do_single_block(dwc, child);

				spin_unlock_irqrestore(&dwc->lock, flags);
				return;
			}

			/* We are done here */
			clear_bit(DW_DMA_IS_SOFT_LLP, &dwc->flags);
		}

		spin_unlock_irqrestore(&dwc->lock, flags);

		dwc_complete_all(dw, dwc);
		return;
	}

	if (list_empty(&dwc->active_list)) {
		spin_unlock_irqrestore(&dwc->lock, flags);
		return;
	}

	if (test_bit(DW_DMA_IS_SOFT_LLP, &dwc->flags)) {
		dev_vdbg(chan2dev(&dwc->chan), "%s: soft LLP mode\n", __func__);
		spin_unlock_irqrestore(&dwc->lock, flags);
		return;
	}

	dev_vdbg(chan2dev(&dwc->chan), "%s: llp=%pad\n", __func__, &llp);

	list_for_each_entry_safe(desc, _desc, &dwc->active_list, desc_node) {
		/* Initial residue value */
		desc->residue = desc->total_len;

		/* Check first descriptors addr */
		if (desc->txd.phys == DWC_LLP_LOC(llp)) {
			spin_unlock_irqrestore(&dwc->lock, flags);
			return;
		}

		/* Check first descriptors llp */
		if (lli_read(desc, llp) == llp) {
			/* This one is currently in progress */
			desc->residue -= dwc_get_sent(dwc);
			spin_unlock_irqrestore(&dwc->lock, flags);
			return;
		}

		desc->residue -= desc->len;
		list_for_each_entry(child, &desc->tx_list, desc_node) {
			if (lli_read(child, llp) == llp) {
				/* Currently in progress */
				desc->residue -= dwc_get_sent(dwc);
				spin_unlock_irqrestore(&dwc->lock, flags);
				return;
			}
			desc->residue -= child->len;
		}

		/*
		 * No descriptors so far seem to be in progress, i.e.
		 * this one must be done.
		 */
		spin_unlock_irqrestore(&dwc->lock, flags);
		dwc_descriptor_complete(dwc, desc, true);
		spin_lock_irqsave(&dwc->lock, flags);
	}

	dev_err(chan2dev(&dwc->chan),
		"BUG: All descriptors done, but channel not idle!\n");

	/* Try to continue after resetting the channel... */
	dwc_chan_disable(dw, dwc);

	dwc_dostart_first_queued(dwc);
	spin_unlock_irqrestore(&dwc->lock, flags);
}

static inline void dwc_dump_lli(struct dw_dma_chan *dwc, struct dw_desc *desc)
{
	dev_crit(chan2dev(&dwc->chan), "  desc: s0x%x d0x%x l0x%x c0x%x:%x\n",
		 lli_read(desc, sar),
		 lli_read(desc, dar),
		 lli_read(desc, llp),
		 lli_read(desc, ctlhi),
		 lli_read(desc, ctllo));
}

static void dwc_handle_error(struct dw_dma *dw, struct dw_dma_chan *dwc)
{
	struct dw_desc *bad_desc;
	struct dw_desc *child;
	unsigned long flags;

	dwc_scan_descriptors(dw, dwc);

	spin_lock_irqsave(&dwc->lock, flags);

	/*
	 * The descriptor currently at the head of the active list is
	 * borked. Since we don't have any way to report errors, we'll
	 * just have to scream loudly and try to carry on.
	 */
	bad_desc = dwc_first_active(dwc);
	list_del_init(&bad_desc->desc_node);
	list_move(dwc->queue.next, dwc->active_list.prev);

	/* Clear the error flag and try to restart the controller */
	dma_writel(dw, CLEAR.ERROR, dwc->mask);
	if (!list_empty(&dwc->active_list))
		dwc_dostart(dwc, dwc_first_active(dwc));

	/*
	 * WARN may seem harsh, but since this only happens
	 * when someone submits a bad physical address in a
	 * descriptor, we should consider ourselves lucky that the
	 * controller flagged an error instead of scribbling over
	 * random memory locations.
	 */
	dev_WARN(chan2dev(&dwc->chan), "Bad descriptor submitted for DMA!\n"
				       "  cookie: %d\n", bad_desc->txd.cookie);
	dwc_dump_lli(dwc, bad_desc);
	list_for_each_entry(child, &bad_desc->tx_list, desc_node)
		dwc_dump_lli(dwc, child);

	spin_unlock_irqrestore(&dwc->lock, flags);

	/* Pretend the descriptor completed successfully */
	dwc_descriptor_complete(dwc, bad_desc, true);
}

/* --------------------- Cyclic DMA API extensions -------------------- */

dma_addr_t dw_dma_get_src_addr(struct dma_chan *chan)
{
	struct dw_dma_chan *dwc = to_dw_dma_chan(chan);
	return channel_readl(dwc, SAR);
}
EXPORT_SYMBOL(dw_dma_get_src_addr);

dma_addr_t dw_dma_get_dst_addr(struct dma_chan *chan)
{
	struct dw_dma_chan *dwc = to_dw_dma_chan(chan);
	return channel_readl(dwc, DAR);
}
EXPORT_SYMBOL(dw_dma_get_dst_addr);

/* Called with dwc->lock held and all DMAC interrupts disabled */
static void dwc_handle_cyclic(struct dw_dma *dw, struct dw_dma_chan *dwc,
		u32 status_block, u32 status_err, u32 status_xfer)
{
	unsigned long flags;

	if (status_block & dwc->mask) {
		void (*callback)(void *param);
		void *callback_param;

		dev_vdbg(chan2dev(&dwc->chan), "new cyclic period llp 0x%08x\n",
				channel_readl(dwc, LLP));
		dma_writel(dw, CLEAR.BLOCK, dwc->mask);

		callback = dwc->cdesc->period_callback;
		callback_param = dwc->cdesc->period_callback_param;

		if (callback)
			callback(callback_param);
	}

	/*
	 * Error and transfer complete are highly unlikely, and will most
	 * likely be due to a configuration error by the user.
	 */
	if (unlikely(status_err & dwc->mask) ||
			unlikely(status_xfer & dwc->mask)) {
		unsigned int i;

		dev_err(chan2dev(&dwc->chan),
			"cyclic DMA unexpected %s interrupt, stopping DMA transfer\n",
			status_xfer ? "xfer" : "error");

		spin_lock_irqsave(&dwc->lock, flags);

		dwc_dump_chan_regs(dwc);

		dwc_chan_disable(dw, dwc);

		/* Make sure DMA does not restart by loading a new list */
		channel_writel(dwc, LLP, 0);
		channel_writel(dwc, CTL_LO, 0);
		channel_writel(dwc, CTL_HI, 0);

		dma_writel(dw, CLEAR.BLOCK, dwc->mask);
		dma_writel(dw, CLEAR.ERROR, dwc->mask);
		dma_writel(dw, CLEAR.XFER, dwc->mask);

		for (i = 0; i < dwc->cdesc->periods; i++)
			dwc_dump_lli(dwc, dwc->cdesc->desc[i]);

		spin_unlock_irqrestore(&dwc->lock, flags);
	}

	/* Re-enable interrupts */
	channel_set_bit(dw, MASK.BLOCK, dwc->mask);
}

/* ------------------------------------------------------------------------- */

static void dw_dma_tasklet(unsigned long data)
{
	struct dw_dma *dw = (struct dw_dma *)data;
	struct dw_dma_chan *dwc;
	u32 status_block;
	u32 status_xfer;
	u32 status_err;
	unsigned int i;

	status_block = dma_readl(dw, RAW.BLOCK);
	status_xfer = dma_readl(dw, RAW.XFER);
	status_err = dma_readl(dw, RAW.ERROR);

	dev_vdbg(dw->dma.dev, "%s: status_err=%x\n", __func__, status_err);

	for (i = 0; i < dw->dma.chancnt; i++) {
		dwc = &dw->chan[i];
		if (test_bit(DW_DMA_IS_CYCLIC, &dwc->flags))
			dwc_handle_cyclic(dw, dwc, status_block, status_err,
					status_xfer);
		else if (status_err & (1 << i))
			dwc_handle_error(dw, dwc);
		else if (status_xfer & (1 << i))
			dwc_scan_descriptors(dw, dwc);
	}

	/* Re-enable interrupts */
	channel_set_bit(dw, MASK.XFER, dw->all_chan_mask);
	channel_set_bit(dw, MASK.ERROR, dw->all_chan_mask);
}

static irqreturn_t dw_dma_interrupt(int irq, void *dev_id)
{
	struct dw_dma *dw = dev_id;
	u32 status;

	/* Check if we have any interrupt from the DMAC which is not in use */
	if (!dw->in_use)
		return IRQ_NONE;

	status = dma_readl(dw, STATUS_INT);
	dev_vdbg(dw->dma.dev, "%s: status=0x%x\n", __func__, status);

	/* Check if we have any interrupt from the DMAC */
	if (!status)
		return IRQ_NONE;

	/*
	 * Just disable the interrupts. We'll turn them back on in the
	 * softirq handler.
	 */
	channel_clear_bit(dw, MASK.XFER, dw->all_chan_mask);
	channel_clear_bit(dw, MASK.BLOCK, dw->all_chan_mask);
	channel_clear_bit(dw, MASK.ERROR, dw->all_chan_mask);

	status = dma_readl(dw, STATUS_INT);
	if (status) {
		dev_err(dw->dma.dev,
			"BUG: Unexpected interrupts pending: 0x%x\n",
			status);

		/* Try to recover */
		channel_clear_bit(dw, MASK.XFER, (1 << 8) - 1);
		channel_clear_bit(dw, MASK.BLOCK, (1 << 8) - 1);
		channel_clear_bit(dw, MASK.SRC_TRAN, (1 << 8) - 1);
		channel_clear_bit(dw, MASK.DST_TRAN, (1 << 8) - 1);
		channel_clear_bit(dw, MASK.ERROR, (1 << 8) - 1);
	}

	tasklet_schedule(&dw->tasklet);

	return IRQ_HANDLED;
}

/*----------------------------------------------------------------------*/

static struct dma_async_tx_descriptor *
dwc_prep_dma_memcpy(struct dma_chan *chan, dma_addr_t dest, dma_addr_t src,
		size_t len, unsigned long flags)
{
	struct dw_dma_chan	*dwc = to_dw_dma_chan(chan);
	struct dw_dma		*dw = to_dw_dma(chan->device);
	struct dw_desc		*desc;
	struct dw_desc		*first;
	struct dw_desc		*prev;
	size_t			xfer_count;
	size_t			offset;
	u8			m_master = dwc->dws.m_master;
	unsigned int		src_width;
	unsigned int		dst_width;
	unsigned int		data_width = dw->pdata->data_width[m_master];
	u32			ctllo;
	u8			lms = DWC_LLP_LMS(m_master);

	dev_vdbg(chan2dev(chan),
			"%s: d%pad s%pad l0x%zx f0x%lx\n", __func__,
			&dest, &src, len, flags);

	if (unlikely(!len)) {
		dev_dbg(chan2dev(chan), "%s: length is zero!\n", __func__);
		return NULL;
	}

	dwc->direction = DMA_MEM_TO_MEM;

	src_width = dst_width = __ffs(data_width | src | dest | len);

	ctllo = DWC_DEFAULT_CTLLO(chan)
			| DWC_CTLL_DST_WIDTH(dst_width)
			| DWC_CTLL_SRC_WIDTH(src_width)
			| DWC_CTLL_DST_INC
			| DWC_CTLL_SRC_INC
			| DWC_CTLL_FC_M2M;
	prev = first = NULL;

	for (offset = 0; offset < len; offset += xfer_count << src_width) {
		xfer_count = min_t(size_t, (len - offset) >> src_width,
					   dwc->block_size);

		desc = dwc_desc_get(dwc);
		if (!desc)
			goto err_desc_get;

		lli_write(desc, sar, src + offset);
		lli_write(desc, dar, dest + offset);
		lli_write(desc, ctllo, ctllo);
		lli_write(desc, ctlhi, xfer_count);
		desc->len = xfer_count << src_width;

		if (!first) {
			first = desc;
		} else {
			lli_write(prev, llp, desc->txd.phys | lms);
			list_add_tail(&desc->desc_node, &first->tx_list);
		}
		prev = desc;
	}

	if (flags & DMA_PREP_INTERRUPT)
		/* Trigger interrupt after last block */
		lli_set(prev, ctllo, DWC_CTLL_INT_EN);

	prev->lli.llp = 0;
	lli_clear(prev, ctllo, DWC_CTLL_LLP_D_EN | DWC_CTLL_LLP_S_EN);
	first->txd.flags = flags;
	first->total_len = len;

	return &first->txd;

err_desc_get:
	dwc_desc_put(dwc, first);
	return NULL;
}

static struct dma_async_tx_descriptor *
dwc_prep_slave_sg(struct dma_chan *chan, struct scatterlist *sgl,
		unsigned int sg_len, enum dma_transfer_direction direction,
		unsigned long flags, void *context)
{
	struct dw_dma_chan	*dwc = to_dw_dma_chan(chan);
	struct dw_dma		*dw = to_dw_dma(chan->device);
	struct dma_slave_config	*sconfig = &dwc->dma_sconfig;
	struct dw_desc		*prev;
	struct dw_desc		*first;
	u32			ctllo;
	u8			m_master = dwc->dws.m_master;
	u8			lms = DWC_LLP_LMS(m_master);
	dma_addr_t		reg;
	unsigned int		reg_width;
	unsigned int		mem_width;
	unsigned int		data_width = dw->pdata->data_width[m_master];
	unsigned int		i;
	struct scatterlist	*sg;
	size_t			total_len = 0;

	dev_vdbg(chan2dev(chan), "%s\n", __func__);

	if (unlikely(!is_slave_direction(direction) || !sg_len))
		return NULL;

	dwc->direction = direction;

	prev = first = NULL;

	switch (direction) {
	case DMA_MEM_TO_DEV:
		reg_width = __ffs(sconfig->dst_addr_width);
		reg = sconfig->dst_addr;
		ctllo = (DWC_DEFAULT_CTLLO(chan)
				| DWC_CTLL_DST_WIDTH(reg_width)
				| DWC_CTLL_DST_FIX
				| DWC_CTLL_SRC_INC);

		ctllo |= sconfig->device_fc ? DWC_CTLL_FC(DW_DMA_FC_P_M2P) :
			DWC_CTLL_FC(DW_DMA_FC_D_M2P);

		for_each_sg(sgl, sg, sg_len, i) {
			struct dw_desc	*desc;
			u32		len, dlen, mem;

			mem = sg_dma_address(sg);
			len = sg_dma_len(sg);

			if (!sconfig->device_fc) {
				mem_width = __ffs(data_width | mem | len);
			} else {
				mem_width = __ffs(data_width | mem);
			}

slave_sg_todev_fill_desc:
			desc = dwc_desc_get(dwc);
			if (!desc)
				goto err_desc_get;

			lli_write(desc, sar, mem);
			lli_write(desc, dar, reg);
			lli_write(desc, ctllo, ctllo | DWC_CTLL_SRC_WIDTH(mem_width));
			if (((len >> mem_width) > dwc->block_size) &&
			    !sconfig->device_fc) {
				dlen = dwc->block_size << mem_width;
				mem += dlen;
				len -= dlen;
			} else {
				dlen = len;
				len = 0;
			}

			lli_write(desc, ctlhi, dlen >> mem_width);
			desc->len = dlen;

			if (!first) {
				first = desc;
			} else {
				lli_write(prev, llp, desc->txd.phys | lms);
				list_add_tail(&desc->desc_node, &first->tx_list);
			}
			prev = desc;
			total_len += dlen;

			if (len)
				goto slave_sg_todev_fill_desc;
		}
		break;
	case DMA_DEV_TO_MEM:
		reg_width = __ffs(sconfig->src_addr_width);
		reg = sconfig->src_addr;
		ctllo = (DWC_DEFAULT_CTLLO(chan)
				| DWC_CTLL_SRC_WIDTH(reg_width)
				| DWC_CTLL_DST_INC
				| DWC_CTLL_SRC_FIX);

		ctllo |= sconfig->device_fc ? DWC_CTLL_FC(DW_DMA_FC_P_P2M) :
			DWC_CTLL_FC(DW_DMA_FC_D_P2M);

		if (sconfig->dst_addr_width && sconfig->dst_addr_width < data_width)
			data_width = sconfig->dst_addr_width;

		for_each_sg(sgl, sg, sg_len, i) {
			struct dw_desc	*desc;
			u32		len, dlen, mem;

			mem = sg_dma_address(sg);
			len = sg_dma_len(sg);

<<<<<<< HEAD
			if (!sconfig->device_fc) {
				mem_width = __ffs(data_width | mem | len);
			} else {
				mem_width = __ffs(data_width | mem);
			}

=======
>>>>>>> 29c797e9
slave_sg_fromdev_fill_desc:
			desc = dwc_desc_get(dwc);
			if (!desc)
				goto err_desc_get;

			lli_write(desc, sar, reg);
			lli_write(desc, dar, mem);
			if (((len >> reg_width) > dwc->block_size) &&
			    !sconfig->device_fc) {
				dlen = dwc->block_size << reg_width;
				mem += dlen;
				len -= dlen;
			} else {
				dlen = len;
				len = 0;
			}
			mem_width = __ffs(data_width | mem | dlen);
			lli_write(desc, ctllo, ctllo | DWC_CTLL_DST_WIDTH(mem_width));
			lli_write(desc, ctlhi, dlen >> reg_width);
			desc->len = dlen;

			if (!first) {
				first = desc;
			} else {
				lli_write(prev, llp, desc->txd.phys | lms);
				list_add_tail(&desc->desc_node, &first->tx_list);
			}
			prev = desc;
			total_len += dlen;

			if (len)
				goto slave_sg_fromdev_fill_desc;
		}
		break;
	default:
		return NULL;
	}

	if (flags & DMA_PREP_INTERRUPT)
		/* Trigger interrupt after last block */
		lli_set(prev, ctllo, DWC_CTLL_INT_EN);

	prev->lli.llp = 0;
	lli_clear(prev, ctllo, DWC_CTLL_LLP_D_EN | DWC_CTLL_LLP_S_EN);
	first->total_len = total_len;

	return &first->txd;

err_desc_get:
	dev_err(chan2dev(chan),
		"not enough descriptors available. Direction %d\n", direction);
	dwc_desc_put(dwc, first);
	return NULL;
}

bool dw_dma_filter(struct dma_chan *chan, void *param)
{
	struct dw_dma_chan *dwc = to_dw_dma_chan(chan);
	struct dw_dma_slave *dws = param;

	if (dws->dma_dev != chan->device->dev)
		return false;

	/* We have to copy data since dws can be temporary storage */
	memcpy(&dwc->dws, dws, sizeof(struct dw_dma_slave));

	return true;
}
EXPORT_SYMBOL_GPL(dw_dma_filter);

/*
 * Fix sconfig's burst size according to dw_dmac. We need to convert them as:
 * 1 -> 0, 4 -> 1, 8 -> 2, 16 -> 3.
 *
 * NOTE: burst size 2 is not supported by controller.
 *
 * This can be done by finding least significant bit set: n & (n - 1)
 */
static inline void convert_burst(u32 *maxburst)
{
	if (*maxburst > 1)
		*maxburst = fls(*maxburst) - 2;
	else
		*maxburst = 0;
}

static int dwc_config(struct dma_chan *chan, struct dma_slave_config *sconfig)
{
	struct dw_dma_chan *dwc = to_dw_dma_chan(chan);

	/* Check if chan will be configured for slave transfers */
	if (!is_slave_direction(sconfig->direction))
		return -EINVAL;

	memcpy(&dwc->dma_sconfig, sconfig, sizeof(*sconfig));
	dwc->direction = sconfig->direction;

	convert_burst(&dwc->dma_sconfig.src_maxburst);
	convert_burst(&dwc->dma_sconfig.dst_maxburst);

	return 0;
}

static int dwc_pause(struct dma_chan *chan)
{
	struct dw_dma_chan	*dwc = to_dw_dma_chan(chan);
	unsigned long		flags;
	unsigned int		count = 20;	/* timeout iterations */
	u32			cfglo;

	spin_lock_irqsave(&dwc->lock, flags);

	cfglo = channel_readl(dwc, CFG_LO);
	channel_writel(dwc, CFG_LO, cfglo | DWC_CFGL_CH_SUSP);
	while (!(channel_readl(dwc, CFG_LO) & DWC_CFGL_FIFO_EMPTY) && count--)
		udelay(2);

	set_bit(DW_DMA_IS_PAUSED, &dwc->flags);

	spin_unlock_irqrestore(&dwc->lock, flags);

	return 0;
}

static inline void dwc_chan_resume(struct dw_dma_chan *dwc)
{
	u32 cfglo = channel_readl(dwc, CFG_LO);

	channel_writel(dwc, CFG_LO, cfglo & ~DWC_CFGL_CH_SUSP);

	clear_bit(DW_DMA_IS_PAUSED, &dwc->flags);
}

static int dwc_resume(struct dma_chan *chan)
{
	struct dw_dma_chan	*dwc = to_dw_dma_chan(chan);
	unsigned long		flags;

	spin_lock_irqsave(&dwc->lock, flags);

	if (test_bit(DW_DMA_IS_PAUSED, &dwc->flags))
		dwc_chan_resume(dwc);

	spin_unlock_irqrestore(&dwc->lock, flags);

	return 0;
}

static int dwc_terminate_all(struct dma_chan *chan)
{
	struct dw_dma_chan	*dwc = to_dw_dma_chan(chan);
	struct dw_dma		*dw = to_dw_dma(chan->device);
	struct dw_desc		*desc, *_desc;
	unsigned long		flags;
	LIST_HEAD(list);

	spin_lock_irqsave(&dwc->lock, flags);

	clear_bit(DW_DMA_IS_SOFT_LLP, &dwc->flags);

	dwc_chan_disable(dw, dwc);

	dwc_chan_resume(dwc);

	/* active_list entries will end up before queued entries */
	list_splice_init(&dwc->queue, &list);
	list_splice_init(&dwc->active_list, &list);

	spin_unlock_irqrestore(&dwc->lock, flags);

	/* Flush all pending and queued descriptors */
	list_for_each_entry_safe(desc, _desc, &list, desc_node)
		dwc_descriptor_complete(dwc, desc, false);

	return 0;
}

static struct dw_desc *dwc_find_desc(struct dw_dma_chan *dwc, dma_cookie_t c)
{
	struct dw_desc *desc;

	list_for_each_entry(desc, &dwc->active_list, desc_node)
		if (desc->txd.cookie == c)
			return desc;

	return NULL;
}

static u32 dwc_get_residue(struct dw_dma_chan *dwc, dma_cookie_t cookie)
{
	struct dw_desc *desc;
	unsigned long flags;
	u32 residue;

	spin_lock_irqsave(&dwc->lock, flags);

	desc = dwc_find_desc(dwc, cookie);
	if (desc) {
		if (desc == dwc_first_active(dwc)) {
			residue = desc->residue;
			if (test_bit(DW_DMA_IS_SOFT_LLP, &dwc->flags) && residue)
				residue -= dwc_get_sent(dwc);
		} else {
			residue = desc->total_len;
		}
	} else {
		residue = 0;
	}

	spin_unlock_irqrestore(&dwc->lock, flags);
	return residue;
}

static enum dma_status
dwc_tx_status(struct dma_chan *chan,
	      dma_cookie_t cookie,
	      struct dma_tx_state *txstate)
{
	struct dw_dma_chan	*dwc = to_dw_dma_chan(chan);
	enum dma_status		ret;

	ret = dma_cookie_status(chan, cookie, txstate);
	if (ret == DMA_COMPLETE)
		return ret;

	dwc_scan_descriptors(to_dw_dma(chan->device), dwc);

	ret = dma_cookie_status(chan, cookie, txstate);
	if (ret == DMA_COMPLETE)
		return ret;

	dma_set_residue(txstate, dwc_get_residue(dwc, cookie));

	if (test_bit(DW_DMA_IS_PAUSED, &dwc->flags) && ret == DMA_IN_PROGRESS)
		return DMA_PAUSED;

	return ret;
}

static void dwc_issue_pending(struct dma_chan *chan)
{
	struct dw_dma_chan	*dwc = to_dw_dma_chan(chan);
	unsigned long		flags;

	spin_lock_irqsave(&dwc->lock, flags);
	if (list_empty(&dwc->active_list))
		dwc_dostart_first_queued(dwc);
	spin_unlock_irqrestore(&dwc->lock, flags);
}

/*----------------------------------------------------------------------*/

static void dw_dma_off(struct dw_dma *dw)
{
	unsigned int i;

	dma_writel(dw, CFG, 0);

	channel_clear_bit(dw, MASK.XFER, dw->all_chan_mask);
	channel_clear_bit(dw, MASK.BLOCK, dw->all_chan_mask);
	channel_clear_bit(dw, MASK.SRC_TRAN, dw->all_chan_mask);
	channel_clear_bit(dw, MASK.DST_TRAN, dw->all_chan_mask);
	channel_clear_bit(dw, MASK.ERROR, dw->all_chan_mask);

	while (dma_readl(dw, CFG) & DW_CFG_DMA_EN)
		cpu_relax();

	for (i = 0; i < dw->dma.chancnt; i++)
		clear_bit(DW_DMA_IS_INITIALIZED, &dw->chan[i].flags);
}

static void dw_dma_on(struct dw_dma *dw)
{
	dma_writel(dw, CFG, DW_CFG_DMA_EN);
}

static int dwc_alloc_chan_resources(struct dma_chan *chan)
{
	struct dw_dma_chan	*dwc = to_dw_dma_chan(chan);
	struct dw_dma		*dw = to_dw_dma(chan->device);

	dev_vdbg(chan2dev(chan), "%s\n", __func__);

	/* ASSERT:  channel is idle */
	if (dma_readl(dw, CH_EN) & dwc->mask) {
		dev_dbg(chan2dev(chan), "DMA channel not idle?\n");
		return -EIO;
	}

	dma_cookie_init(chan);

	/*
	 * NOTE: some controllers may have additional features that we
	 * need to initialize here, like "scatter-gather" (which
	 * doesn't mean what you think it means), and status writeback.
	 */

	/*
	 * We need controller-specific data to set up slave transfers.
	 */
	if (chan->private && !dw_dma_filter(chan, chan->private)) {
		dev_warn(chan2dev(chan), "Wrong controller-specific data\n");
		return -EINVAL;
	}

	/* Enable controller here if needed */
	if (!dw->in_use)
		dw_dma_on(dw);
	dw->in_use |= dwc->mask;

	return 0;
}

static void dwc_free_chan_resources(struct dma_chan *chan)
{
	struct dw_dma_chan	*dwc = to_dw_dma_chan(chan);
	struct dw_dma		*dw = to_dw_dma(chan->device);
	unsigned long		flags;
	LIST_HEAD(list);

	dev_dbg(chan2dev(chan), "%s: descs allocated=%u\n", __func__,
			dwc->descs_allocated);

	/* ASSERT:  channel is idle */
	BUG_ON(!list_empty(&dwc->active_list));
	BUG_ON(!list_empty(&dwc->queue));
	BUG_ON(dma_readl(to_dw_dma(chan->device), CH_EN) & dwc->mask);

	spin_lock_irqsave(&dwc->lock, flags);

	/* Clear custom channel configuration */
	memset(&dwc->dws, 0, sizeof(struct dw_dma_slave));

	clear_bit(DW_DMA_IS_INITIALIZED, &dwc->flags);

	/* Disable interrupts */
	channel_clear_bit(dw, MASK.XFER, dwc->mask);
	channel_clear_bit(dw, MASK.BLOCK, dwc->mask);
	channel_clear_bit(dw, MASK.ERROR, dwc->mask);

	spin_unlock_irqrestore(&dwc->lock, flags);

	/* Disable controller in case it was a last user */
	dw->in_use &= ~dwc->mask;
	if (!dw->in_use)
		dw_dma_off(dw);

	dev_vdbg(chan2dev(chan), "%s: done\n", __func__);
}

/* --------------------- Cyclic DMA API extensions -------------------- */

/**
 * dw_dma_cyclic_start - start the cyclic DMA transfer
 * @chan: the DMA channel to start
 *
 * Must be called with soft interrupts disabled. Returns zero on success or
 * -errno on failure.
 */
int dw_dma_cyclic_start(struct dma_chan *chan)
{
	struct dw_dma_chan	*dwc = to_dw_dma_chan(chan);
	struct dw_dma		*dw = to_dw_dma(chan->device);
	unsigned long		flags;

	if (!test_bit(DW_DMA_IS_CYCLIC, &dwc->flags)) {
		dev_err(chan2dev(&dwc->chan), "missing prep for cyclic DMA\n");
		return -ENODEV;
	}

	spin_lock_irqsave(&dwc->lock, flags);

	/* Enable interrupts to perform cyclic transfer */
	channel_set_bit(dw, MASK.BLOCK, dwc->mask);

	dwc_dostart(dwc, dwc->cdesc->desc[0]);

	spin_unlock_irqrestore(&dwc->lock, flags);

	return 0;
}
EXPORT_SYMBOL(dw_dma_cyclic_start);

/**
 * dw_dma_cyclic_stop - stop the cyclic DMA transfer
 * @chan: the DMA channel to stop
 *
 * Must be called with soft interrupts disabled.
 */
void dw_dma_cyclic_stop(struct dma_chan *chan)
{
	struct dw_dma_chan	*dwc = to_dw_dma_chan(chan);
	struct dw_dma		*dw = to_dw_dma(dwc->chan.device);
	unsigned long		flags;

	spin_lock_irqsave(&dwc->lock, flags);

	dwc_chan_disable(dw, dwc);

	spin_unlock_irqrestore(&dwc->lock, flags);
}
EXPORT_SYMBOL(dw_dma_cyclic_stop);

/**
 * dw_dma_cyclic_prep - prepare the cyclic DMA transfer
 * @chan: the DMA channel to prepare
 * @buf_addr: physical DMA address where the buffer starts
 * @buf_len: total number of bytes for the entire buffer
 * @period_len: number of bytes for each period
 * @direction: transfer direction, to or from device
 *
 * Must be called before trying to start the transfer. Returns a valid struct
 * dw_cyclic_desc if successful or an ERR_PTR(-errno) if not successful.
 */
struct dw_cyclic_desc *dw_dma_cyclic_prep(struct dma_chan *chan,
		dma_addr_t buf_addr, size_t buf_len, size_t period_len,
		enum dma_transfer_direction direction)
{
	struct dw_dma_chan		*dwc = to_dw_dma_chan(chan);
	struct dma_slave_config		*sconfig = &dwc->dma_sconfig;
	struct dw_cyclic_desc		*cdesc;
	struct dw_cyclic_desc		*retval = NULL;
	struct dw_desc			*desc;
	struct dw_desc			*last = NULL;
	u8				lms = DWC_LLP_LMS(dwc->dws.m_master);
	unsigned long			was_cyclic;
	unsigned int			reg_width;
	unsigned int			periods;
	unsigned int			i;
	unsigned long			flags;

	spin_lock_irqsave(&dwc->lock, flags);
	if (dwc->nollp) {
		spin_unlock_irqrestore(&dwc->lock, flags);
		dev_dbg(chan2dev(&dwc->chan),
				"channel doesn't support LLP transfers\n");
		return ERR_PTR(-EINVAL);
	}

	if (!list_empty(&dwc->queue) || !list_empty(&dwc->active_list)) {
		spin_unlock_irqrestore(&dwc->lock, flags);
		dev_dbg(chan2dev(&dwc->chan),
				"queue and/or active list are not empty\n");
		return ERR_PTR(-EBUSY);
	}

	was_cyclic = test_and_set_bit(DW_DMA_IS_CYCLIC, &dwc->flags);
	spin_unlock_irqrestore(&dwc->lock, flags);
	if (was_cyclic) {
		dev_dbg(chan2dev(&dwc->chan),
				"channel already prepared for cyclic DMA\n");
		return ERR_PTR(-EBUSY);
	}

	retval = ERR_PTR(-EINVAL);

	if (unlikely(!is_slave_direction(direction)))
		goto out_err;

	dwc->direction = direction;

	if (direction == DMA_MEM_TO_DEV)
		reg_width = __ffs(sconfig->dst_addr_width);
	else
		reg_width = __ffs(sconfig->src_addr_width);

	periods = buf_len / period_len;

	/* Check for too big/unaligned periods and unaligned DMA buffer. */
	if (period_len > (dwc->block_size << reg_width))
		goto out_err;
	if (unlikely(period_len & ((1 << reg_width) - 1)))
		goto out_err;
	if (unlikely(buf_addr & ((1 << reg_width) - 1)))
		goto out_err;

	retval = ERR_PTR(-ENOMEM);

	cdesc = kzalloc(sizeof(struct dw_cyclic_desc), GFP_KERNEL);
	if (!cdesc)
		goto out_err;

	cdesc->desc = kzalloc(sizeof(struct dw_desc *) * periods, GFP_KERNEL);
	if (!cdesc->desc)
		goto out_err_alloc;

	for (i = 0; i < periods; i++) {
		desc = dwc_desc_get(dwc);
		if (!desc)
			goto out_err_desc_get;

		switch (direction) {
		case DMA_MEM_TO_DEV:
			lli_write(desc, dar, sconfig->dst_addr);
			lli_write(desc, sar, buf_addr + period_len * i);
			lli_write(desc, ctllo, (DWC_DEFAULT_CTLLO(chan)
				| DWC_CTLL_DST_WIDTH(reg_width)
				| DWC_CTLL_SRC_WIDTH(reg_width)
				| DWC_CTLL_DST_FIX
				| DWC_CTLL_SRC_INC
				| DWC_CTLL_INT_EN));

			lli_set(desc, ctllo, sconfig->device_fc ?
					DWC_CTLL_FC(DW_DMA_FC_P_M2P) :
					DWC_CTLL_FC(DW_DMA_FC_D_M2P));

			break;
		case DMA_DEV_TO_MEM:
			lli_write(desc, dar, buf_addr + period_len * i);
			lli_write(desc, sar, sconfig->src_addr);
			lli_write(desc, ctllo, (DWC_DEFAULT_CTLLO(chan)
				| DWC_CTLL_SRC_WIDTH(reg_width)
				| DWC_CTLL_DST_WIDTH(reg_width)
				| DWC_CTLL_DST_INC
				| DWC_CTLL_SRC_FIX
				| DWC_CTLL_INT_EN));

			lli_set(desc, ctllo, sconfig->device_fc ?
					DWC_CTLL_FC(DW_DMA_FC_P_P2M) :
					DWC_CTLL_FC(DW_DMA_FC_D_P2M));

			break;
		default:
			break;
		}

		lli_write(desc, ctlhi, period_len >> reg_width);
		cdesc->desc[i] = desc;

		if (last)
			lli_write(last, llp, desc->txd.phys | lms);

		last = desc;
	}

	/* Let's make a cyclic list */
	lli_write(last, llp, cdesc->desc[0]->txd.phys | lms);

	dev_dbg(chan2dev(&dwc->chan),
			"cyclic prepared buf %pad len %zu period %zu periods %d\n",
			&buf_addr, buf_len, period_len, periods);

	cdesc->periods = periods;
	dwc->cdesc = cdesc;

	return cdesc;

out_err_desc_get:
	while (i--)
		dwc_desc_put(dwc, cdesc->desc[i]);
out_err_alloc:
	kfree(cdesc);
out_err:
	clear_bit(DW_DMA_IS_CYCLIC, &dwc->flags);
	return (struct dw_cyclic_desc *)retval;
}
EXPORT_SYMBOL(dw_dma_cyclic_prep);

/**
 * dw_dma_cyclic_free - free a prepared cyclic DMA transfer
 * @chan: the DMA channel to free
 */
void dw_dma_cyclic_free(struct dma_chan *chan)
{
	struct dw_dma_chan	*dwc = to_dw_dma_chan(chan);
	struct dw_dma		*dw = to_dw_dma(dwc->chan.device);
	struct dw_cyclic_desc	*cdesc = dwc->cdesc;
	unsigned int		i;
	unsigned long		flags;

	dev_dbg(chan2dev(&dwc->chan), "%s\n", __func__);

	if (!cdesc)
		return;

	spin_lock_irqsave(&dwc->lock, flags);

	dwc_chan_disable(dw, dwc);

	dma_writel(dw, CLEAR.BLOCK, dwc->mask);
	dma_writel(dw, CLEAR.ERROR, dwc->mask);
	dma_writel(dw, CLEAR.XFER, dwc->mask);

	spin_unlock_irqrestore(&dwc->lock, flags);

	for (i = 0; i < cdesc->periods; i++)
		dwc_desc_put(dwc, cdesc->desc[i]);

	kfree(cdesc->desc);
	kfree(cdesc);

	dwc->cdesc = NULL;

	clear_bit(DW_DMA_IS_CYCLIC, &dwc->flags);
}
EXPORT_SYMBOL(dw_dma_cyclic_free);

/*----------------------------------------------------------------------*/

int dw_dma_probe(struct dw_dma_chip *chip)
{
	struct dw_dma_platform_data *pdata;
	struct dw_dma		*dw;
	bool			autocfg = false;
	unsigned int		dw_params;
	unsigned int		i;
	int			err;

	dw = devm_kzalloc(chip->dev, sizeof(*dw), GFP_KERNEL);
	if (!dw)
		return -ENOMEM;

	dw->pdata = devm_kzalloc(chip->dev, sizeof(*dw->pdata), GFP_KERNEL);
	if (!dw->pdata)
		return -ENOMEM;

	dw->regs = chip->regs;
	chip->dw = dw;

	pm_runtime_get_sync(chip->dev);

	if (!chip->pdata) {
		dw_params = dma_readl(dw, DW_PARAMS);
		dev_dbg(chip->dev, "DW_PARAMS: 0x%08x\n", dw_params);

		autocfg = dw_params >> DW_PARAMS_EN & 1;
		if (!autocfg) {
			err = -EINVAL;
			goto err_pdata;
		}

		/* Reassign the platform data pointer */
		pdata = dw->pdata;

		/* Get hardware configuration parameters */
		pdata->nr_channels = (dw_params >> DW_PARAMS_NR_CHAN & 7) + 1;
		pdata->nr_masters = (dw_params >> DW_PARAMS_NR_MASTER & 3) + 1;
		for (i = 0; i < pdata->nr_masters; i++) {
			pdata->data_width[i] =
				4 << (dw_params >> DW_PARAMS_DATA_WIDTH(i) & 3);
		}
		pdata->block_size = dma_readl(dw, MAX_BLK_SIZE);

		/* Fill platform data with the default values */
		pdata->is_private = true;
		pdata->is_memcpy = true;
		pdata->chan_allocation_order = CHAN_ALLOCATION_ASCENDING;
		pdata->chan_priority = CHAN_PRIORITY_ASCENDING;
	} else if (chip->pdata->nr_channels > DW_DMA_MAX_NR_CHANNELS) {
		err = -EINVAL;
		goto err_pdata;
	} else {
		memcpy(dw->pdata, chip->pdata, sizeof(*dw->pdata));

		/* Reassign the platform data pointer */
		pdata = dw->pdata;
	}

	dw->chan = devm_kcalloc(chip->dev, pdata->nr_channels, sizeof(*dw->chan),
				GFP_KERNEL);
	if (!dw->chan) {
		err = -ENOMEM;
		goto err_pdata;
	}

	/* Calculate all channel mask before DMA setup */
	dw->all_chan_mask = (1 << pdata->nr_channels) - 1;

	/* Force dma off, just in case */
	dw_dma_off(dw);

	/* Create a pool of consistent memory blocks for hardware descriptors */
	dw->desc_pool = dmam_pool_create("dw_dmac_desc_pool", chip->dev,
					 sizeof(struct dw_desc), 4, 0);
	if (!dw->desc_pool) {
		dev_err(chip->dev, "No memory for descriptors dma pool\n");
		err = -ENOMEM;
		goto err_pdata;
	}

	tasklet_init(&dw->tasklet, dw_dma_tasklet, (unsigned long)dw);

	err = request_irq(chip->irq, dw_dma_interrupt, IRQF_SHARED,
			  "dw_dmac", dw);
	if (err)
		goto err_pdata;

	INIT_LIST_HEAD(&dw->dma.channels);
	for (i = 0; i < pdata->nr_channels; i++) {
		struct dw_dma_chan	*dwc = &dw->chan[i];

		dwc->chan.device = &dw->dma;
		dma_cookie_init(&dwc->chan);
		if (pdata->chan_allocation_order == CHAN_ALLOCATION_ASCENDING)
			list_add_tail(&dwc->chan.device_node,
					&dw->dma.channels);
		else
			list_add(&dwc->chan.device_node, &dw->dma.channels);

		/* 7 is highest priority & 0 is lowest. */
		if (pdata->chan_priority == CHAN_PRIORITY_ASCENDING)
			dwc->priority = pdata->nr_channels - i - 1;
		else
			dwc->priority = i;

		dwc->ch_regs = &__dw_regs(dw)->CHAN[i];
		spin_lock_init(&dwc->lock);
		dwc->mask = 1 << i;

		INIT_LIST_HEAD(&dwc->active_list);
		INIT_LIST_HEAD(&dwc->queue);

		channel_clear_bit(dw, CH_EN, dwc->mask);

		dwc->direction = DMA_TRANS_NONE;

		/* Hardware configuration */
		if (autocfg) {
			unsigned int r = DW_DMA_MAX_NR_CHANNELS - i - 1;
			void __iomem *addr = &__dw_regs(dw)->DWC_PARAMS[r];
			unsigned int dwc_params = dma_readl_native(addr);

			dev_dbg(chip->dev, "DWC_PARAMS[%d]: 0x%08x\n", i,
					   dwc_params);

			/*
			 * Decode maximum block size for given channel. The
			 * stored 4 bit value represents blocks from 0x00 for 3
			 * up to 0x0a for 4095.
			 */
			dwc->block_size =
				(4 << ((pdata->block_size >> 4 * i) & 0xf)) - 1;
			dwc->nollp =
				(dwc_params >> DWC_PARAMS_MBLK_EN & 0x1) == 0;
		} else {
			dwc->block_size = pdata->block_size;
			dwc->nollp = pdata->is_nollp;
		}
	}

	/* Clear all interrupts on all channels. */
	dma_writel(dw, CLEAR.XFER, dw->all_chan_mask);
	dma_writel(dw, CLEAR.BLOCK, dw->all_chan_mask);
	dma_writel(dw, CLEAR.SRC_TRAN, dw->all_chan_mask);
	dma_writel(dw, CLEAR.DST_TRAN, dw->all_chan_mask);
	dma_writel(dw, CLEAR.ERROR, dw->all_chan_mask);

	/* Set capabilities */
	dma_cap_set(DMA_SLAVE, dw->dma.cap_mask);
	if (pdata->is_private)
		dma_cap_set(DMA_PRIVATE, dw->dma.cap_mask);
	if (pdata->is_memcpy)
		dma_cap_set(DMA_MEMCPY, dw->dma.cap_mask);

	dw->dma.dev = chip->dev;
	dw->dma.device_alloc_chan_resources = dwc_alloc_chan_resources;
	dw->dma.device_free_chan_resources = dwc_free_chan_resources;

	dw->dma.device_prep_dma_memcpy = dwc_prep_dma_memcpy;
	dw->dma.device_prep_slave_sg = dwc_prep_slave_sg;

	dw->dma.device_config = dwc_config;
	dw->dma.device_pause = dwc_pause;
	dw->dma.device_resume = dwc_resume;
	dw->dma.device_terminate_all = dwc_terminate_all;

	dw->dma.device_tx_status = dwc_tx_status;
	dw->dma.device_issue_pending = dwc_issue_pending;

	/* DMA capabilities */
	dw->dma.src_addr_widths = DW_DMA_BUSWIDTHS;
	dw->dma.dst_addr_widths = DW_DMA_BUSWIDTHS;
	dw->dma.directions = BIT(DMA_DEV_TO_MEM) | BIT(DMA_MEM_TO_DEV) |
			     BIT(DMA_MEM_TO_MEM);
	dw->dma.residue_granularity = DMA_RESIDUE_GRANULARITY_BURST;

	err = dma_async_device_register(&dw->dma);
	if (err)
		goto err_dma_register;

	dev_info(chip->dev, "DesignWare DMA Controller, %d channels\n",
		 pdata->nr_channels);

	pm_runtime_put_sync_suspend(chip->dev);

	return 0;

err_dma_register:
	free_irq(chip->irq, dw);
err_pdata:
	pm_runtime_put_sync_suspend(chip->dev);
	return err;
}
EXPORT_SYMBOL_GPL(dw_dma_probe);

int dw_dma_remove(struct dw_dma_chip *chip)
{
	struct dw_dma		*dw = chip->dw;
	struct dw_dma_chan	*dwc, *_dwc;

	pm_runtime_get_sync(chip->dev);

	dw_dma_off(dw);
	dma_async_device_unregister(&dw->dma);

	free_irq(chip->irq, dw);
	tasklet_kill(&dw->tasklet);

	list_for_each_entry_safe(dwc, _dwc, &dw->dma.channels,
			chan.device_node) {
		list_del(&dwc->chan.device_node);
		channel_clear_bit(dw, CH_EN, dwc->mask);
	}

	pm_runtime_put_sync_suspend(chip->dev);
	return 0;
}
EXPORT_SYMBOL_GPL(dw_dma_remove);

int dw_dma_disable(struct dw_dma_chip *chip)
{
	struct dw_dma *dw = chip->dw;

	dw_dma_off(dw);
	return 0;
}
EXPORT_SYMBOL_GPL(dw_dma_disable);

int dw_dma_enable(struct dw_dma_chip *chip)
{
	struct dw_dma *dw = chip->dw;

	dw_dma_on(dw);
	return 0;
}
EXPORT_SYMBOL_GPL(dw_dma_enable);

MODULE_LICENSE("GPL v2");
MODULE_DESCRIPTION("Synopsys DesignWare DMA Controller core driver");
MODULE_AUTHOR("Haavard Skinnemoen (Atmel)");
MODULE_AUTHOR("Viresh Kumar <vireshk@kernel.org>");<|MERGE_RESOLUTION|>--- conflicted
+++ resolved
@@ -841,15 +841,6 @@
 			mem = sg_dma_address(sg);
 			len = sg_dma_len(sg);
 
-<<<<<<< HEAD
-			if (!sconfig->device_fc) {
-				mem_width = __ffs(data_width | mem | len);
-			} else {
-				mem_width = __ffs(data_width | mem);
-			}
-
-=======
->>>>>>> 29c797e9
 slave_sg_fromdev_fill_desc:
 			desc = dwc_desc_get(dwc);
 			if (!desc)
