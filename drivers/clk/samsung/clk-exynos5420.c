--- conflicted
+++ resolved
@@ -537,13 +537,8 @@
 
 	MUX(CLK_MOUT_MX_MSPLL_CCORE, "mout_mx_mspll_ccore",
 			mout_mx_mspll_ccore_p, SRC_TOP7, 16, 2),
-<<<<<<< HEAD
-	MUX(CLK_MOUT_MAU_EPLL, "mout_mau_epll_clk", mout_mau_epll_clk_5800_p,
-							SRC_TOP7, 20, 2),
-=======
 	MUX_F(CLK_MOUT_MAU_EPLL, "mout_mau_epll_clk", mout_mau_epll_clk_5800_p,
 			SRC_TOP7, 20, 2, CLK_SET_RATE_PARENT, 0),
->>>>>>> bb176f67
 	MUX(0, "sclk_bpll", mout_bpll_p, SRC_TOP7, 24, 1),
 	MUX(0, "mout_epll2", mout_epll2_5800_p, SRC_TOP7, 28, 1),
 
@@ -552,13 +547,8 @@
 	MUX(0, "mout_aclk432_cam", mout_group6_5800_p, SRC_TOP8, 24, 2),
 	MUX(0, "mout_aclk432_scaler", mout_group6_5800_p, SRC_TOP8, 28, 2),
 
-<<<<<<< HEAD
-	MUX(CLK_MOUT_USER_MAU_EPLL, "mout_user_mau_epll", mout_group16_5800_p,
-							SRC_TOP9, 8, 1),
-=======
 	MUX_F(CLK_MOUT_USER_MAU_EPLL, "mout_user_mau_epll", mout_group16_5800_p,
 			SRC_TOP9, 8, 1, CLK_SET_RATE_PARENT, 0),
->>>>>>> bb176f67
 	MUX(0, "mout_user_aclk550_cam", mout_group15_5800_p,
 							SRC_TOP9, 16, 1),
 	MUX(0, "mout_user_aclkfl1_550_cam", mout_group13_5800_p,
@@ -723,12 +713,8 @@
 	MUX(0, "mout_sclk_spll", mout_spll_p, SRC_TOP6, 8, 1),
 	MUX(0, "mout_sclk_ipll", mout_ipll_p, SRC_TOP6, 12, 1),
 	MUX(0, "mout_sclk_rpll", mout_rpll_p, SRC_TOP6, 16, 1),
-<<<<<<< HEAD
-	MUX(CLK_MOUT_EPLL, "mout_sclk_epll", mout_epll_p, SRC_TOP6, 20, 1),
-=======
 	MUX_F(CLK_MOUT_EPLL, "mout_sclk_epll", mout_epll_p, SRC_TOP6, 20, 1,
 			CLK_SET_RATE_PARENT, 0),
->>>>>>> bb176f67
 	MUX(0, "mout_sclk_dpll", mout_dpll_p, SRC_TOP6, 24, 1),
 	MUX(0, "mout_sclk_cpll", mout_cpll_p, SRC_TOP6, 28, 1),
 
